--- conflicted
+++ resolved
@@ -95,45 +95,13 @@
 
         FileUtils.mkdir_p(File.dirname(extraction_path))
 
-<<<<<<< HEAD
-        # Extract with proper error handling and cleanup
-        extract_entry_safely(entry, extraction_path)
-=======
         # Manual extraction to bypass size validation for large files
         entry.get_input_stream do |input|
           File.open(extraction_path, 'wb') do |output|
             IO.copy_stream(input, output)
           end
         end
->>>>>>> 2a1584e0
       end
-    end
-  end
-
-  def extract_entry_safely(entry, extraction_path)
-    # Extract with error handling and cleanup on failure
-    begin
-      entry.get_input_stream do |input|
-        File.open(extraction_path, 'wb') do |output|
-          bytes_copied = IO.copy_stream(input, output)
-
-          # Verify extracted size matches expected size
-          if bytes_copied != entry.size
-            raise "Size mismatch for #{entry.name}: expected #{entry.size} bytes, got #{bytes_copied} bytes"
-          end
-        end
-      end
-
-      Rails.logger.debug "Successfully extracted #{entry.name} (#{entry.size} bytes)"
-    rescue StandardError => e
-      # Clean up partial file on error
-      FileUtils.rm_f(extraction_path) if File.exist?(extraction_path)
-
-      Rails.logger.error "Failed to extract #{entry.name}: #{e.message}"
-      Rails.logger.error e.backtrace.join("\n")
-
-      # Re-raise to stop the import process
-      raise "Extraction failed for #{entry.name}: #{e.message}"
     end
   end
 
