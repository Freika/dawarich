--- conflicted
+++ resolved
@@ -35,7 +35,6 @@
     end
   end
 
-<<<<<<< HEAD
   def schedule_stats_creating(user_id)
     StatCreatingJob.perform_later(user_id)
   end
@@ -46,7 +45,8 @@
     end_at = Time.zone.at(points.last.timestamp)
 
     VisitSuggestingJob.perform_later(user_ids: [user_id], start_at:, end_at:)
-=======
+  end
+
   def create_import_finished_notification(import, user)
     Notifications::Create.new(
       user:,
@@ -63,6 +63,5 @@
       title: 'Import failed',
       content: "Import \"#{import.name}\" failed: #{error.message}, stacktrace: #{error.backtrace.join("\n")}"
     ).call
->>>>>>> 0ac368ed
   end
 end