--- conflicted
+++ resolved
@@ -8,9 +8,5 @@
 
   include ImportUploader::Attachment(:raw)
 
-<<<<<<< HEAD
-  enum source: { google_semantic_history: 0, owntracks: 1, google_records: 2, gpx: 3 }
-=======
-  enum source: { google_semantic_history: 0, owntracks: 1, google_records: 2, google_phone_takeout: 3 }
->>>>>>> b3aaa206
+  enum source: { google_semantic_history: 0, owntracks: 1, google_records: 2, google_phone_takeout: 3, gpx: 3 }
 end