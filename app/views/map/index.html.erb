<% content_for :title, 'Map' %>

<<<<<<< HEAD
<%= render 'shared/map/date_navigation', start_at: @start_at, end_at: @end_at %>
=======
<!-- Date Navigation Controls - Native Page Element -->
<div class="w-full px-4 bg-base-100" data-controller="map-controls">
  <!-- Mobile: Compact Toggle Button -->
  <div class="lg:hidden flex justify-center">
    <button
      type="button"
      data-action="click->map-controls#toggle"
      class="btn btn-primary w-96 shadow-lg">
      <span data-map-controls-target="toggleIcon">
        <%= icon 'chevron-down' %>
      </span>
      <span class="ml-2"><%= human_date(@start_at) %></span>
    </button>
  </div>

  <!-- Expandable Panel (hidden on mobile by default, always visible on desktop) -->
  <div
    data-map-controls-target="panel"
    class="hidden lg:!block bg-base-100 rounded-lg shadow-lg p-4 mt-2 lg:mt-0">
    <%= form_with url: map_path(import_id: params[:import_id]), method: :get do |f| %>
      <div class="flex flex-col space-y-4 lg:flex-row lg:space-y-0 lg:space-x-4 lg:items-end">
        <div class="w-full lg:w-1/12">
          <div class="flex flex-col space-y-2">
            <span class="tooltip" data-tip="<%= human_date(@start_at - 1.day) %>">
              <%= link_to map_path(start_at: @start_at - 1.day, end_at: @end_at - 1.day, import_id: params[:import_id]), class: "btn btn-sm border border-base-300 hover:btn-ghost w-full" do %>
                <%= icon 'chevron-left' %>
              <% end %>
            </span>
          </div>
        </div>
        <div class="w-full lg:w-2/12 tooltip tooltip-bottom" data-tip="Start date and time">
          <%= f.datetime_local_field :start_at, include_seconds: false, class: "input input-sm input-bordered hover:cursor-pointer hover:input-primary w-full", value: @start_at %>
        </div>
        <div class="w-full lg:w-2/12 tooltip tooltip-bottom" data-tip="End date and time">
          <%= f.datetime_local_field :end_at, include_seconds: false, class: "input input-sm input-bordered hover:cursor-pointer hover:input-primary w-full", value: @end_at %>
        </div>
        <div class="w-full lg:w-1/12">
          <div class="flex flex-col space-y-2">
            <span class="tooltip" data-tip="<%= human_date(@start_at + 1.day) %>">
              <%= link_to map_path(start_at: @start_at + 1.day, end_at: @end_at + 1.day, import_id: params[:import_id]), class: "btn btn-sm border border-base-300 hover:btn-ghost w-full" do %>
                <%= icon 'chevron-right' %>
              <% end %>
            </span>
          </div>
        </div>
        <div class="w-full lg:w-1/12">
          <div class="flex flex-col space-y-2">
            <%= f.submit "Search", class: "btn btn-sm btn-primary hover:btn-info w-full" %>
          </div>
        </div>
        <div class="w-full lg:w-1/12">
          <div class="flex flex-col space-y-2 text-center">
            <%= link_to "Today",
              map_path(start_at: Time.current.beginning_of_day, end_at: Time.current.end_of_day, import_id: params[:import_id]),
              class: "btn btn-sm border border-base-300 hover:btn-ghost w-full" %>
          </div>
        </div>
        <div class="w-full lg:w-2/12">
          <div class="flex flex-col space-y-2 text-center">
            <%= link_to "Last 7 days", map_path(start_at: 1.week.ago.beginning_of_day, end_at: Time.current.end_of_day, import_id: params[:import_id]), class: "btn btn-sm border border-base-300 hover:btn-ghost w-full" %>
          </div>
        </div>
        <div class="w-full lg:w-2/12">
          <div class="flex flex-col space-y-2 text-center">
            <%= link_to "Last month", map_path(start_at: 1.month.ago.beginning_of_day, end_at: Time.current.end_of_day, import_id: params[:import_id]), class: "btn btn-sm border border-base-300 hover:btn-ghost w-full" %>
          </div>
        </div>
      </div>
    <% end %>
  </div>
</div>
>>>>>>> 52eb8050

<!-- Map Container - Fills remaining space -->
<div class="w-full h-full">
  <div
    id='map'
    class="w-full h-full"
    data-controller="maps points add-visit family-members"
    data-points-target="map"
    data-api_key="<%= current_user.api_key %>"
    data-self_hosted="<%= @self_hosted %>"
    data-user_settings='<%= current_user.safe_settings.settings.to_json %>'
    data-user_theme="<%= current_user&.theme || 'dark' %>"
    data-coordinates='<%= @coordinates.to_json.html_safe %>'
    data-tracks='<%= @tracks.to_json.html_safe %>'
    data-distance="<%= @distance %>"
    data-points_number="<%= @points_number %>"
    data-timezone="<%= Rails.configuration.time_zone %>"
    data-features='<%= @features.to_json.html_safe %>'
    data-user_tags='<%= current_user.tags.ordered.select(:id, :name, :icon, :color).as_json.to_json.html_safe %>'
    data-home_coordinates='<%= @home_coordinates.to_json.html_safe %>'
    data-family-members-features-value='<%= @features.to_json.html_safe %>'
    data-family-members-user-theme-value="<%= current_user&.theme || 'dark' %>">
    <div data-maps-target="container" class="w-full h-full">
      <div id="fog" class="fog"></div>
    </div>
  </div>
</div>

<%= render 'map/settings_modals' %>

<!-- Include Place Creation Modal -->
<%= render 'shared/place_creation_modal' %><|MERGE_RESOLUTION|>--- conflicted
+++ resolved
@@ -1,80 +1,6 @@
 <% content_for :title, 'Map' %>
 
-<<<<<<< HEAD
 <%= render 'shared/map/date_navigation', start_at: @start_at, end_at: @end_at %>
-=======
-<!-- Date Navigation Controls - Native Page Element -->
-<div class="w-full px-4 bg-base-100" data-controller="map-controls">
-  <!-- Mobile: Compact Toggle Button -->
-  <div class="lg:hidden flex justify-center">
-    <button
-      type="button"
-      data-action="click->map-controls#toggle"
-      class="btn btn-primary w-96 shadow-lg">
-      <span data-map-controls-target="toggleIcon">
-        <%= icon 'chevron-down' %>
-      </span>
-      <span class="ml-2"><%= human_date(@start_at) %></span>
-    </button>
-  </div>
-
-  <!-- Expandable Panel (hidden on mobile by default, always visible on desktop) -->
-  <div
-    data-map-controls-target="panel"
-    class="hidden lg:!block bg-base-100 rounded-lg shadow-lg p-4 mt-2 lg:mt-0">
-    <%= form_with url: map_path(import_id: params[:import_id]), method: :get do |f| %>
-      <div class="flex flex-col space-y-4 lg:flex-row lg:space-y-0 lg:space-x-4 lg:items-end">
-        <div class="w-full lg:w-1/12">
-          <div class="flex flex-col space-y-2">
-            <span class="tooltip" data-tip="<%= human_date(@start_at - 1.day) %>">
-              <%= link_to map_path(start_at: @start_at - 1.day, end_at: @end_at - 1.day, import_id: params[:import_id]), class: "btn btn-sm border border-base-300 hover:btn-ghost w-full" do %>
-                <%= icon 'chevron-left' %>
-              <% end %>
-            </span>
-          </div>
-        </div>
-        <div class="w-full lg:w-2/12 tooltip tooltip-bottom" data-tip="Start date and time">
-          <%= f.datetime_local_field :start_at, include_seconds: false, class: "input input-sm input-bordered hover:cursor-pointer hover:input-primary w-full", value: @start_at %>
-        </div>
-        <div class="w-full lg:w-2/12 tooltip tooltip-bottom" data-tip="End date and time">
-          <%= f.datetime_local_field :end_at, include_seconds: false, class: "input input-sm input-bordered hover:cursor-pointer hover:input-primary w-full", value: @end_at %>
-        </div>
-        <div class="w-full lg:w-1/12">
-          <div class="flex flex-col space-y-2">
-            <span class="tooltip" data-tip="<%= human_date(@start_at + 1.day) %>">
-              <%= link_to map_path(start_at: @start_at + 1.day, end_at: @end_at + 1.day, import_id: params[:import_id]), class: "btn btn-sm border border-base-300 hover:btn-ghost w-full" do %>
-                <%= icon 'chevron-right' %>
-              <% end %>
-            </span>
-          </div>
-        </div>
-        <div class="w-full lg:w-1/12">
-          <div class="flex flex-col space-y-2">
-            <%= f.submit "Search", class: "btn btn-sm btn-primary hover:btn-info w-full" %>
-          </div>
-        </div>
-        <div class="w-full lg:w-1/12">
-          <div class="flex flex-col space-y-2 text-center">
-            <%= link_to "Today",
-              map_path(start_at: Time.current.beginning_of_day, end_at: Time.current.end_of_day, import_id: params[:import_id]),
-              class: "btn btn-sm border border-base-300 hover:btn-ghost w-full" %>
-          </div>
-        </div>
-        <div class="w-full lg:w-2/12">
-          <div class="flex flex-col space-y-2 text-center">
-            <%= link_to "Last 7 days", map_path(start_at: 1.week.ago.beginning_of_day, end_at: Time.current.end_of_day, import_id: params[:import_id]), class: "btn btn-sm border border-base-300 hover:btn-ghost w-full" %>
-          </div>
-        </div>
-        <div class="w-full lg:w-2/12">
-          <div class="flex flex-col space-y-2 text-center">
-            <%= link_to "Last month", map_path(start_at: 1.month.ago.beginning_of_day, end_at: Time.current.end_of_day, import_id: params[:import_id]), class: "btn btn-sm border border-base-300 hover:btn-ghost w-full" %>
-          </div>
-        </div>
-      </div>
-    <% end %>
-  </div>
-</div>
->>>>>>> 52eb8050
 
 <!-- Map Container - Fills remaining space -->
 <div class="w-full h-full">
