--- conflicted
+++ resolved
@@ -4,15 +4,13 @@
 The format is based on [Keep a Changelog](http://keepachangelog.com/)
 and this project adheres to [Semantic Versioning](http://semver.org/).
 
-<<<<<<< HEAD
-=======
 # [0.37.2] - 2026-01-03
 
 ## Fixed
 
 - Time spent in a country and city is now calculated correctly for the year-end digest email. #2104
 
->>>>>>> b037be32
+
 # [0.37.1] - 2025-12-30
 
 ## Fixed
