# Change Log
All notable changes to this project will be documented in this file.

The format is based on [Keep a Changelog](http://keepachangelog.com/)
and this project adheres to [Semantic Versioning](http://semver.org/).

<<<<<<< HEAD
# [0.30.9] - 2025-08-10

## Added

- Internal data structure for separate devices in a single user account.
- Geodata from Immich and Photoprism now will also write `tracker_id` to the points table. This will allow to group points by device. It's a good idea to delete your existing imports from Photoprism and Immich and import them again. This will remove existing points and re-import them as long as photos are still available.
- [ ] Add tracker_id index to points table
=======

# [0.30.9] - 2025-08-19

## Changed

- Countries, visited during a trip, are now being calculated from points to improve performance.

## Added

- QR code for API key is implemented but hidden under feature flag until the iOS app supports it.
- X-Dawarich-Response and X-Dawarich-Version headers are now returned for all API responses.
- Trial version for cloud users is now available.

>>>>>>> 4e75943d


# [0.30.8] - 2025-08-01

## Fixed

- Fog of war is now working correctly on zoom and map movement. #1603
- Possibly fixed a bug where visits were no suggested correctly. #984
- Scratch map is now working correctly.


# [0.30.7] - 2025-08-01

## Fixed

- Photos layer is now working again on the map page. #1563 #1421 #1071 #889
- Suggested and Confirmed visits layers are now working again on the map page. #1443
- Fog of war is now working correctly. #1583
- Areas layer is now working correctly. #1583
- Live map doesn't cause memory leaks anymore. #880

## Added

- Logging for Photos layer is now enabled.
- E2e tests for map page.


# [0.30.6] - 2025-07-29

## Changed

- Put all jobs in their own queues.
- Visits page should load faster now.
- Reverse geocoding jobs now make less database queries.
- Country name is now being backfilled for all points. #1562
- Stats are now reflecting countries and cities. #1562

## Added
- Points now support discharging and connected_not_charging battery statuses. #768

## Fixed

- Fixed a bug where import or notification could have been accessed by a different user.
- Fixed a bug where draw control was not being added to the map when areas layer was enabled. #1583


# [0.30.5] - 2025-07-26

## Fixed

- Trips page now loads correctly.


# [0.30.4] - 2025-07-26

## Added

- Prometheus metrics are now available at `/metrics`. Configure `METRICS_USERNAME` and `METRICS_PASSWORD` environment variables for basic authentication, default values are `prometheus` for both. All other prometheus-related environment variables are also necessary.


## Fixed

- The Warden error in jobs is now fixed. #1556
- The Live Map setting is now respected.
- The Live Map info modal is now displayed. #665
- GPX from Basecamp is now supported. #790
- The "Delete Selected" button is now hidden when no points are selected. #1025


# [0.30.3] - 2025-07-23

## Changed

- Track generation is now significantly faster and less resource intensive.

## Fixed

- Distance on the stats page is now rounded. #1548
- Non-selfhosted users can now export and import their account data.


# [0.30.2] - 2025-07-22

## Fixed

- Stats calculation is now significantly faster.


# [0.30.1] - 2025-07-22

## Fixed

- Points limit exceeded check is now cached.
- Reverse geocoding for places is now significantly faster.

## Changed

- Stats page should load faster now.
- Track creation is temporarily disabled.


# [0.30.0] - 2025-07-21

⚠️ If you were using 0.29.2 RC, please run the following commands in the console, otherwise read on. ⚠️

```ruby
# This will delete all tracks 👇
Track.delete_all

# This will remove all tracks relations from points 👇
Point.update_all(track_id: nil)

# This will create tracks for all users 👇
User.find_each do |user|
  Tracks::CreateJob.perform_later(user.id, start_at: nil, end_at: nil, mode: :bulk)
end
```

## Added

- In the User Settings -> Background Jobs, you can now disable visits suggestions, which is enabled by default. It's a background task that runs every day around midnight. Disabling it might be useful if you don't want to receive visits suggestions or if you're using the Dawarich iOS app, which has its own visits suggestions.
- Tracks are now being calculated and stored in the database instead of being calculated on the fly in the browser. This will make the map page load faster.

## Changed

- Don't check for new version in production.
- Area popup styles are now more consistent.
- Notification about Photon API load is now disabled.
- All distance values are now stored in the database in meters. Conversion to user's preferred unit is done on the fly.
- Every night, Dawarich will try to fetch names for places and visits that don't have them. #1281 #902 #583 #212
- ⚠️ User settings are now being serialized in a more consistent way ⚠. `GET /api/v1/users/me` now returns the following data structure:
```json
{
  "user": {
    "email": "test@example.com",
    "theme": "light",
    "created_at": "2025-01-01T00:00:00Z",
    "updated_at": "2025-01-01T00:00:00Z",
    "settings": {
      "maps": {
        "url": "https://{s}.tile.openstreetmap.org/{z}/{x}/{y}.png",
        "name": "Custom OpenStreetMap",
        "distance_unit": "km"
      },
      "fog_of_war_meters": 51,
      "meters_between_routes": 500,
      "preferred_map_layer": "Light",
      "speed_colored_routes": false,
      "points_rendering_mode": "raw",
      "minutes_between_routes": 30,
      "time_threshold_minutes": 30,
      "merge_threshold_minutes": 15,
      "live_map_enabled": false,
      "route_opacity": 0.3,
      "immich_url": "https://persistence-test-1752264458724.com",
      "photoprism_url": "",
      "visits_suggestions_enabled": true,
      "speed_color_scale": "0:#00ff00|15:#00ffff|30:#ff00ff|50:#ffff00|100:#ff3300",
      "fog_of_war_threshold": 5
    }
  }
}
```
- Links in emails will be based on the `DOMAIN` environment variable instead of `SMTP_DOMAIN`.

## Fixed

- Swagger documentation is now valid again.
- Invalid owntracks points are now ignored.
- An older Owntrack's .rec format is now also supported.
- Course and course accuracy are now rounded to 8 decimal places to fix the issue with points creation.

# [0.29.1] - 2025-07-02

## Fixed

- Buttons on the imports page now looks better in both light and dark mode. #1481
- The PROMETHEUS_EXPORTER_ENABLED environment variable default value is now "false", in quotes.
- The RAILS_CACHE_DB, RAILS_JOB_QUEUE_DB and RAILS_WS_DB environment variables can be used to set the Redis database number for caching, background jobs and websocket connections respectively. Default values are now 0, 1 and 2 respectively. #1420

## Changed

- Skip DNS rebinding protection for the health check endpoint.
- Added health check to app.json.

# [0.29.0] - 2025-07-02

You can now move your user data between Dawarich instances. Simply go to your Account settings and click on the "Export my data" button under the password section. An export will be created and you will be able to download it on Exports page once it's ready.

To import your data on a new Dawarich instance, create a new user and upload the exported zip file. You can import your data also on the Account page, by clicking "Import my data" button under the password section.

The feature is experimental and not yet aimed to replace a proper backup solution. Please use at your own risk.

## Added

- In the User Settings, you can now export your user data as a zip file. It will contain the following:
  - All your points
  - All your places
  - All your visits
  - All your areas
  - All your imports with files
  - All your exports with files
  - All your trips
  - All your notifications
  - All your stats

- In the User Settings, you can now import your user data from a zip file. It will import all the data from the zip file, listed above. It will also start stats recalculation.
- Export file size is now displayed in the exports and imports lists.
- A button to download an import file is now displayed in the imports list. It may not work properly for imports created before the 0.25.4 release.
- Imports now have statuses.

## Changed

- Oj is now being used for JSON serialization.

## Fixed

- Email links now use the SMTP domain if set. #1469



# 0.28.1 - 2025-06-11

## Fixed

- Limit notifications in navbar to 10. Fresh one will replace the oldest one. #1184

## Changed

- No osm point types are being ignored anymore.

# 0.28.0 - 2025-06-09

⚠️ This release includes a breaking change. ⚠️

_yet another, yay!_

Well, we're moving back to Sidekiq and Redis for background jobs and caching. Unfortunately, SolidQueue and SolidCache brought more problems than they solved. Please update your `docker-compose.yml` to use Redis and Sidekiq.

Before updating, you can remove `dawarich_development_queue` database from your postgres. All *.sqlite3 files in `dawarich_sqlite_data` volume can be removed as well.

```diff
networks:
  dawarich:
services:
+ dawarich_redis:
+   image: redis:7.4-alpine
+   container_name: dawarich_redis
+   command: redis-server
+   networks:
+     - dawarich
+   volumes:
+     - dawarich_shared:/data
+   restart: always
+   healthcheck:
+     test: [ "CMD", "redis-cli", "--raw", "incr", "ping" ]
+     interval: 10s
+     retries: 5
+     start_period: 30s
+     timeout: 10s
...
  dawarich_app:
    image: freikin/dawarich:latest
    container_name: dawarich_app
    volumes:
      - dawarich_public:/var/app/public
      - dawarich_watched:/var/app/tmp/imports/watched
      - dawarich_storage:/var/app/storage
      - dawarich_db_data:/dawarich_db_data
-     - dawarich_sqlite_data:/dawarich_sqlite_data
    ...
    restart: on-failure
    environment:
      RAILS_ENV: development
+     REDIS_URL: redis://dawarich_redis:6379
      DATABASE_HOST: dawarich_db
      DATABASE_USERNAME: postgres
      DATABASE_PASSWORD: password
      DATABASE_NAME: dawarich_development
-     # PostgreSQL database name for solid_queue
-     QUEUE_DATABASE_NAME: dawarich_development_queue
-     QUEUE_DATABASE_PASSWORD: password
-     QUEUE_DATABASE_USERNAME: postgres
-     QUEUE_DATABASE_HOST: dawarich_db
-     QUEUE_DATABASE_PORT: 5432
-     # SQLite database paths for cache and cable databases
-     CACHE_DATABASE_PATH: /dawarich_sqlite_data/dawarich_development_cache.sqlite3
-     CABLE_DATABASE_PATH: /dawarich_sqlite_data/dawarich_development_cable.sqlite3
...
    depends_on:
      dawarich_db:
        condition: service_healthy
        restart: true
+     dawarich_redis:
+       condition: service_healthy
+       restart: true
...
+ dawarich_sidekiq:
+   image: freikin/dawarich:latest
+   container_name: dawarich_sidekiq
+   volumes:
+     - dawarich_public:/var/app/public
+     - dawarich_watched:/var/app/tmp/imports/watched
+     - dawarich_storage:/var/app/storage
+   networks:
+     - dawarich
+   stdin_open: true
+   tty: true
+   entrypoint: sidekiq-entrypoint.sh
+   command: ['sidekiq']
+   restart: on-failure
+   environment:
+     RAILS_ENV: development
+     REDIS_URL: redis://dawarich_redis:6379
+     DATABASE_HOST: dawarich_db
+     DATABASE_USERNAME: postgres
+     DATABASE_PASSWORD: password
+     DATABASE_NAME: dawarich_development
+     APPLICATION_HOSTS: localhost
+     BACKGROUND_PROCESSING_CONCURRENCY: 10
+     APPLICATION_PROTOCOL: http
+     PROMETHEUS_EXPORTER_ENABLED: false
+     PROMETHEUS_EXPORTER_HOST: dawarich_app
+     PROMETHEUS_EXPORTER_PORT: 9394
+     SELF_HOSTED: "true"
+     STORE_GEODATA: "true"
+   logging:
+     driver: "json-file"
+     options:
+       max-size: "100m"
+       max-file: "5"
+   healthcheck:
+     test: [ "CMD-SHELL", "pgrep -f sidekiq" ]
+     interval: 10s
+     retries: 30
+     start_period: 30s
+     timeout: 10s
+   depends_on:
+     dawarich_db:
+       condition: service_healthy
+       restart: true
+     dawarich_redis:
+       condition: service_healthy
+       restart: true
+     dawarich_app:
+       condition: service_healthy
+       restart: true
...
volumes:
  dawarich_db_data:
- dawarich_sqlite_data:
  dawarich_shared:
  dawarich_public:
  dawarich_watched:
  dawarich_storage:
```

_I understand the confusion, probably even anger, caused by so many breaking changes in the recent days._

_I'm sorry._

## Fixed

- Fixed a bug where points from Immich and Photoprism did not have lonlat attribute set. #1318
- Added minimum password length to 6 characters. #1373
- Text size of countries being calculated is now smaller. #1371

## Changed

- Geocoder is now being installed from a private fork for debugging purposes.
- Redis is now being used for caching.
- Sidekiq is now being used for background jobs.

## Removed
- SolidQueue, SolidCache and SolidCable are now removed.


# 0.27.4 - 2025-06-06

⚠️ This release includes a breaking change. ⚠️

## Changed

- SolidQueue is now using PostgreSQL instead of SQLite. Provide `QUEUE_DATABASE_NAME`, `QUEUE_DATABASE_PASSWORD`, `QUEUE_DATABASE_USERNAME`, `QUEUE_DATABASE_PORT` and `QUEUE_DATABASE_HOST` environment variables to configure it. #1331
- SQLite databases are now being stored in the `dawarich_sqlite_data` volume. #1361 #1357

```diff
...
  dawarich_app:
    image: freikin/dawarich:latest
    container_name: dawarich_app
    volumes:
      - dawarich_public:/var/app/public
      - dawarich_watched:/var/app/tmp/imports/watched
      - dawarich_storage:/var/app/storage
      - dawarich_db_data:/dawarich_db_data
+     - dawarich_sqlite_data:/dawarich_sqlite_data
    ...
    restart: on-failure
    environment:
    ...
      DATABASE_NAME: dawarich_development
+     # PostgreSQL database name for solid_queue
+     QUEUE_DATABASE_NAME: dawarich_development_queue
+     QUEUE_DATABASE_PASSWORD: password
+     QUEUE_DATABASE_USERNAME: postgres
+     QUEUE_DATABASE_PORT: 5432
+     QUEUE_DATABASE_HOST: dawarich_db
      # SQLite database paths for cache and cable databases
-     QUEUE_DATABASE_PATH: /dawarich_db_data/dawarich_development_queue.sqlite3
-     CACHE_DATABASE_PATH: /dawarich_db_data/dawarich_development_cache.sqlite3
-     CABLE_DATABASE_PATH: /dawarich_db_data/dawarich_development_cable.sqlite3
+     CACHE_DATABASE_PATH: /dawarich_sqlite_data/dawarich_development_cache.sqlite3
+     CABLE_DATABASE_PATH: /dawarich_sqlite_data/dawarich_development_cable.sqlite3

volumes:
  dawarich_db_data:
+ dawarich_sqlite_data:
  dawarich_shared:
  dawarich_public:
  dawarich_watched:
  dawarich_storage:
...
```

# 0.27.3 - 2025-06-05

## Changed

- Added `PGSSENCMODE=disable` to the development environment to resolve sqlite3 error. #1326 #1331

## Fixed

- Fixed rake tasks to be run with `bundle exec`. #1320
- Fixed import name not being set when updating an import. #1269

## Added

- LocationIQ can now be used as a geocoding service. Set `LOCATIONIQ_API_KEY` to configure it. #1334


# 0.27.2 - 2025-06-02

You can now safely remove Redis and Sidekiq from your `docker-compose.yml` file, both containers, related volumes, environment variables and container dependencies.

```diff
services:
- dawarich_redis:
-   image: redis:7.0-alpine
-   container_name: dawarich_redis
-   command: redis-server
-   networks:
-     - dawarich
-   volumes:
-     - dawarich_shared:/data
-   restart: always
-   healthcheck:
-     test: [ "CMD", "redis-cli", "--raw", "incr", "ping" ]
-     interval: 10s
-     retries: 5
-     start_period: 30s
-     timeout: 10s
...
  dawarich_app:
    image: freikin/dawarich:latest
    environment:
      RAILS_ENV: development
-     REDIS_URL: redis://dawarich_redis:6379/0
...
    depends_on:
      dawarich_db:
        condition: service_healthy
        restart: true
-     dawarich_redis:
-       condition: service_healthy
-       restart: true
...
- dawarich_sidekiq:
-   image: freikin/dawarich:latest
-   container_name: dawarich_sidekiq
-   volumes:
-     - dawarich_public:/var/app/public
-     - dawarich_watched:/var/app/tmp/imports/watched
-     - dawarich_storage:/var/app/storage
-   networks:
-     - dawarich
-   stdin_open: true
-   tty: true
-   entrypoint: sidekiq-entrypoint.sh
-   command: ['sidekiq']
-   restart: on-failure
-   environment:
-     RAILS_ENV: development
-     REDIS_URL: redis://dawarich_redis:6379/0
-     DATABASE_HOST: dawarich_db
-     DATABASE_USERNAME: postgres
-     DATABASE_PASSWORD: password
-     DATABASE_NAME: dawarich_development
-     APPLICATION_HOSTS: localhost
-     BACKGROUND_PROCESSING_CONCURRENCY: 10
-     APPLICATION_PROTOCOL: http
-     PROMETHEUS_EXPORTER_ENABLED: false
-     PROMETHEUS_EXPORTER_HOST: dawarich_app
-     PROMETHEUS_EXPORTER_PORT: 9394
-     SELF_HOSTED: "true"
-     STORE_GEODATA: "true"
-   logging:
-     driver: "json-file"
-     options:
-       max-size: "100m"
-       max-file: "5"
-   healthcheck:
-     test: [ "CMD-SHELL", "bundle exec sidekiqmon processes | grep $${HOSTNAME}" ]
-     interval: 10s
-     retries: 30
-     start_period: 30s
-     timeout: 10s
-   depends_on:
-     dawarich_db:
-       condition: service_healthy
-       restart: true
-     dawarich_redis:
-       condition: service_healthy
-       restart: true
-     dawarich_app:
-       condition: service_healthy
-       restart: true
```

## Removed

- Redis and Sidekiq.



# 0.27.1 - 2025-06-01

## Fixed

- Cache jobs are now being scheduled correctly after app start.
- `countries.geojson` now have fixed alpha codes for France and Norway



# 0.27.0 - 2025-06-01

⚠️ This release includes a breaking change. ⚠️

Starting 0.27.0, Dawarich is using SolidQueue and SolidCache to run background jobs and cache data. Before updating, make sure your Sidekiq queues (https://your_dawarich_app/sidekiq) are empty.

Moving to SolidQueue and SolidCache will require creating new SQLite databases, which will be created automatically when you start the app. They will be stored in the `dawarich_db_data` volume.

Background jobs interface is now available at `/jobs` page.

Please, update your `docker-compose.yml` and add the following:

```diff
  dawarich_app:
    image: freikin/dawarich:latest
    container_name: dawarich_app
    volumes:
      - dawarich_public:/var/app/public
      - dawarich_watched:/var/app/tmp/imports/watched
      - dawarich_storage:/var/app/storage
+     - dawarich_db_data:/dawarich_db_data
...
    environment:
      ...
      DATABASE_NAME: dawarich_development
      # SQLite database paths for secondary databases
+     QUEUE_DATABASE_PATH: /dawarich_db_data/dawarich_development_queue.sqlite3
+     CACHE_DATABASE_PATH: /dawarich_db_data/dawarich_development_cache.sqlite3
+     CABLE_DATABASE_PATH: /dawarich_db_data/dawarich_development_cable.sqlite3
```


## Fixed

- Enable caching in development for the docker image to improve performance.

## Changed

- SolidCache is now being used for caching instead of Redis.
- SolidQueue is now being used for background jobs instead of Sidekiq.
- SolidCable is now being used as ActionCable adapter.
- Background jobs are now being run as Puma plugin instead of separate Docker container.
- The `rc` docker image is now being built for amd64 architecture only to speed up the build process.
- Deleting an import with many points now works significantly faster.



# 0.26.7 - 2025-05-29

## Fixed

- Popups now showing distance in the correct distance unit. #1258

## Added

- Bunch of system tests to cover map interactions.


# 0.26.6 - 2025-05-22

## Added

- armv8 to docker build. #1249

## Changed

- Points are now being created in the `points` queue. #1243
- Route opacity is now being displayed as percentage in the map settings. #462 #1224
- Exported GeoJSON file now contains coordinates as floats instead of strings, as per RFC 7946. #762
- Fog of war now can be set to 200 meter per point. #630
# 0.26.5 - 2025-05-20

## Fixed

- Wget is back to fix healthchecks. #1241 #1231
- Dockerfile.prod is now using slim image. #1245
- Dockerfiles now use jemalloc with check for architecture. #1235

# 0.26.4 - 2025-05-19

## Changed

- Docker image is now using slim image to introduce some memory optimizations.
- The trip page now looks a bit nicer.
- The "Yesterday" button on the map page was changed to "Today". #1215
- The "Create Import" button now disabled until files are uploaded.

# 0.26.3 - 2025-05-18

## Fixed

- Fixed a bug where default distance unit was not being set for users. #1206


# 0.26.2 - 2025-05-18

## Fixed

- Seeds are now working properly. #1207
- Fixed a bug where France flag was not being displayed correctly. #1204
- Fix blank map page caused by empty default distance unit. Default distance unit is now kilometers and can be changed in Settings -> Maps. #1206


# 0.26.1 - 2025-05-18

## Geodata on demand

This release introduces a new environment variable `STORE_GEODATA` with default value `true` to control whether to store geodata in the database or not. Currently, geodata is being used when:

- Fetching places geodata
- Fetching countries for a trip
- Suggesting place name for a visit

Opting out of storing geodata will make each feature that uses geodata to make a direct request to the geocoding service to calculate required data instead of using existing geodata from the database. Setting `STORE_GEODATA` to `false` can also use you some database space.

If you decide to opt out, you can safely delete your existing geodata from the database:

1. Get into the [console](https://dawarich.app/docs/FAQ/#how-to-enter-dawarich-console)
2. Run the following commands:

```ruby
Point.update_all(geodata: {}) # to remove existing geodata

ActiveRecord::Base.connection.execute("VACUUM FULL") # to free up some space
```

Note, that this will take some time to complete, depending on the number of points you have. This is not a required step.

If you're running your own Photon instance, you can safely set `STORE_GEODATA` to `false`, otherwise it'd be better to keep it enabled, because that way Dawarich will be using existing geodata for its calculations.

Also, after updating to this version, Dawarich will start a huge background job to calculate countries for all your points. Just let it work.

## Added

- Map page now has a button to go to the previous and next day. #296 #631 #904
- Clicking on number of countries and cities in stats cards now opens a modal with a list of countries and cities visited in that year.

## Changed

- Reverse geocoding is now working as on-demand job instead of storing the result in the database. #619
- Stats cards now show the last update time. #733
- Visit card now shows buttons to confirm or decline a visit only if it's not confirmed or declined yet.
- Distance unit is now being stored in the user settings. You can choose between kilometers and miles, default is kilometers. The setting is accessible in the user settings -> Maps -> Distance Unit. You might want to recalculate your stats after changing the unit. #1126
- Fog of war is now being displayed as lines instead of dots. Thanks to @MeijiRestored!

## Fixed

- Fixed a bug with an attempt to write points with same lonlat and timestamp from iOS app. #1170
- Importing GeoJSON files now saves velocity if it was stored in either `velocity` or `speed` property.
- `bundle exec rake points:migrate_to_lonlat` should work properly now. #1083 #1161
- PostGIS extension is now being enabled only if it's not already enabled. #1186
- Fixed a bug where visits were returning into Suggested state after being confirmed or declined. #848
- If no points are found for a month during stats calculation, stats are now being deleted instead of being left empty. #1066 #406

## Removed

- Removed `DISTANCE_UNIT` constant. It can be safely removed from your environment variables in docker-compose.yml.


# 0.26.0 - 2025-05-08

⚠️ This release includes a breaking change. ⚠️

Starting this version, Dawarich requires PostgreSQL 17 with PostGIS 3.5. If you haven't updated your database image yet, please consider doing so as suggested in the [docs on the website](https://dawarich.app/docs/tutorials/update-postgresql/). Simply replacing the image in the `docker-compose.yml` unfortunately doesn't work, as PostgreSQL 17 is not backwards compatible with 14 (which was used in previous versions).

If you have encountered problems with moving to a PostGIS image while still on Postgres 14, I collected a selection of compatible docker images for different CPU architectures, which you can also find in the [docs](https://dawarich.app/docs/tutorials/moving-to-postgis/). New users will be automatically provisioned with PostgreSQL 17 with PostGIS 3.5 with default `docker-compose.yml` file.

**You still may use PostgreSQL 14, but no support will be provided for it starting this version. It's strongly recommended to update to PostgreSQL 17.**

## Changed

- Dawarich now uses PostgreSQL 17 with PostGIS 3.5 by default.


# 0.25.10 - 2025-05-08

## Added

- Vector maps are supported in non-self-hosted mode.
- Credentials for Sidekiq UI are now being set via environment variables: `SIDEKIQ_USERNAME` and `SIDEKIQ_PASSWORD`. Default credentials are `sidekiq` and `password`. If you don't set them, in self-hosted mode, Sidekiq UI will not be protected by basic auth.
- New import page now shows progress of the upload.

## Changed

- Datetime is now being displayed with seconds in the Points page. #1088
- Imported files are now being uploaded via direct uploads.
- `/api/v1/points` endpoint now creates accepted points synchronously.

## Removed

- Sample points are no longer being imported automatically for new users.

# 0.25.9 - 2025-04-29

## Fixed

- `bundle exec rake points:migrate_to_lonlat` task now works properly.

# 0.25.8 - 2025-04-24

## Fixed

- Database was not being created if it didn't exist. #1076

## Removed

- `RAILS_MASTER_KEY` environment variable is no longer being set. You can safely remove it from your environment variables.

# 0.25.7 - 2025-04-24

## Fixed

- Map loading error. #1094

# 0.25.6 - 2025-04-23

## Added

- In the map settings (top left corner of the map), you can now select colors for your colored routes. #682

## Changed

- Import edit page now allows to edit import name.
- Importing data now does not create a notification for the user.
- Updating stats now does not create a notification for the user.

## Fixed

- Fixed a bug where an import was failing due to partial file download. #1069 #1073 #1024 #1051

# 0.25.5 - 2025-04-18

This release introduces a new way to send transactional emails using SMTP. Example may include password reset, email confirmation, etc.

To enable SMTP mailing, you need to set the following environment variables:

- `SMTP_SERVER` - SMTP server address.
- `SMTP_PORT` - SMTP server port.
- `SMTP_DOMAIN` - SMTP server domain.
- `SMTP_USERNAME` - SMTP server username.
- `SMTP_PASSWORD` - SMTP server password.
- `SMTP_FROM` - Email address to send emails from.

This is optional feature and is not required for the app to work.

## Removed

- Optional telemetry was removed from the app. The `ENABLE_TELEMETRY` env var can be safely removed from docker compose.

## Changed

- `bundle exec rake points:migrate_to_lonlat` task now also tries to extract latitude and longitude from `raw_data` column before using `longitude` and `latitude` columns to fill `lonlat` column.
- Docker entrypoints are now using `DATABASE_NAME` environment variable to check if Postgres is existing/available.
- Sidekiq web UI is now protected by basic auth. Use `SIDEKIQ_USERNAME` and `SIDEKIQ_PASSWORD` environment variables to set the credentials.

## Added

- You can now provide SMTP settings in ENV vars to send emails.
- You can now edit imports. #1044 #623

## Fixed

- Importing data from Immich now works correctly. #1019


# 0.25.4 - 2025-04-02

⚠️ This release includes a breaking change. ⚠️

Make sure to add `dawarich_storage` volume and `SELF_HOSTED: "true"` to your `docker-compose.yml` file. Example:

```diff
...

  dawarich_app:
    image: freikin/dawarich:latest
    container_name: dawarich_app
    volumes:
      - dawarich_public:/var/app/public
      - dawarich_watched:/var/app/tmp/imports/watched
+     - dawarich_storage:/var/app/storage
...
    environment:
+     SELF_HOSTED: "true"

...

  dawarich_sidekiq:
    image: freikin/dawarich:latest
    container_name: dawarich_sidekiq
    volumes:
      - dawarich_public:/var/app/public
      - dawarich_watched:/var/app/tmp/imports/watched
+     - dawarich_storage:/var/app/storage
...
    environment:
+     SELF_HOSTED: "true"


volumes:
  dawarich_db_data:
  dawarich_shared:
  dawarich_public:
  dawarich_watched:
+ dawarich_storage:
```


In this release we're changing the way import files are being stored. Previously, they were being stored in the `raw_data` column of the `imports` table. Now, they are being attached to the import record. All new imports will be using the new storage, to migrate existing imports, you can use the `bundle exec rake imports:migrate_to_new_storage` task. Run it in the container shell.

This is an optional task, that will not affect your points or other data.
Big imports might take a while to migrate, so be patient.

Also, you can now migrate existing exports to the new storage using the `bundle exec rake exports:migrate_to_new_storage` task (in the container shell) or just delete them.

If your hardware doesn't have enough memory to migrate the imports, you can delete your imports and re-import them.

## Added

- Sentry is now can be used for error tracking.
- Subscription management is now available in non self-hosted mode.

## Changed

- Import files are now being attached to the import record instead of being stored in the `raw_data` database column.
- Import files can now be stored in S3-compatible storage.
- Export files are now being attached to the export record instead of being stored in the file system.
- Export files can now be stored in S3-compatible storage.
- Users can now import Google's Records.json file via the UI instead of using the CLI.
- Optional telemetry sending is now disabled and will be removed in the future.

## Fixed

- Moving points on the map now works correctly. #957
- `bundle exec rake points:migrate_to_lonlat` task now also reindexes the points table.
- Fixed filling `lonlat` column for old places after reverse geocoding.
- Deleting an import now correctly recalculates stats.
- Datetime across the app is now being displayed in human readable format, i.e 26 Dec 2024, 13:49. Hover over the datetime to see the ISO 8601 timestamp.


# 0.25.3 - 2025-03-22

## Fixed

- Fixed missing `bundle exec rake points:migrate_to_lonlat` task.

# 0.25.2 - 2025-03-21

## Fixed

- Migration to add unique index to points now contains code to remove duplicates from the database.
- Issue with ESRI maps not being displayed correctly. #956

## Added

- `bundle exec rake data_cleanup:remove_duplicate_points` task added to remove duplicate points from the database and export them to a CSV file.
- `bundle exec rake points:migrate_to_lonlat` task added for convenient manual migration of points to the new `lonlat` column.
- `bundle exec rake users:activate` task added to activate all users.

## Changed

- Merged visits now use the combined name of the merged visits.

# 0.25.1 - 2025-03-17

## Fixed

- Coordinates on the Points page are now being displayed correctly.

# 0.25.0 - 2025-03-09

This release is focused on improving the visits experience.

Since previous implementation of visits was not working as expected, this release introduces a new approach. It is recommended to remove all _non-confirmed_ visits before or after updating to this version.

There is a known issue when data migrations are not being run automatically on some systems. If you're experiencing issues when opening map page, trips page or when trying to see visits, try executing the following command in the [Console](https://dawarich.app/docs/FAQ/#how-to-enter-dawarich-console):

```ruby
User.includes(:tracked_points, visits: :places).find_each do |user|
  places_to_update = user.places.where(lonlat: nil)

  # For each place, set the lonlat value based on longitude and latitude
  places_to_update.find_each do |place|
    next if place.longitude.nil? || place.latitude.nil?

    # Set the lonlat to a PostGIS point with the proper SRID
    # rubocop:disable Rails/SkipsModelValidations
    place.update_column(:lonlat, "SRID=4326;POINT(#{place.longitude} #{place.latitude})")
    # rubocop:enable Rails/SkipsModelValidations
  end

  user.tracked_points.update_all('lonlat = ST_SetSRID(ST_MakePoint(longitude, latitude), 4326)')
end
```

With any errors, don't hesitate to ask for help in the [Discord server](https://discord.gg/pHsBjpt5J8).

## Added

- A new button to open the visits drawer.
- User can now confirm or decline visits directly from the visits drawer.
- Visits are now being shown on the map: orange circles for suggested visits and slightly bigger blue circles for confirmed visits.
- User can click on a visit circle to rename it and select a place for it.
- User can click on a visit card in the drawer panel to move to it on the map.
- User can select click on the "Select area" button in the top right corner of the map to select an area on the map. Once area is selected, visits for all times in that area will be shown on the map, regardless of whether they are in the selected time range or not.
- User can now select two or more visits in the visits drawer and merge them into a single visit. This operation is not reversible.
- User can now select two or more visits in the visits drawer and confirm or decline them at once. This operation is not reversible.
- Status field to the User model. Inactive users are now being restricted from accessing some of the functionality, which is mostly about writing data to the database. Reading is remaining unrestricted.
- After user is created, a sample import is being created for them to demonstrate how to use the app.


## Changed

- Links to Points, Visits & Places, Imports and Exports were moved under "My data" section in the navbar.
- Restrict access to Sidekiq in non self-hosted mode.
- Restrict access to background jobs in non self-hosted mode.
- Restrict access to users management in non self-hosted mode.
- Restrict access to API for inactive users.
- All users in self-hosted mode are active by default.
- Points are now using `lonlat` column for storing longitude and latitude.
- Semantic history points are now being imported much faster.
- GPX files are now being imported much faster.
- Trips, places and points are now using PostGIS' database attributes for storing longitude and latitude.
- Distance calculation are now using Postgis functions and expected to be more accurate.

## Fixed

- Fixed a bug where non-admin users could not import Immich and Photoprism geolocation data.
- Fixed a bug where upon point deletion it was not being removed from the map, while it was actually deleted from the database. #883
- Fixed a bug where upon import deletion stats were not being recalculated. #824

# 0.24.1 - 2025-02-13

## Custom map tiles

In the user settings, you can now set a custom tile URL for the map. This is useful if you want to use a custom map tile provider or if you want to use a map tile provider that is not listed in the dropdown.

To set a custom tile URL, go to the user settings and set the `Maps` section to your liking. Be mindful that currently, only raster tiles are supported. The URL should be a valid tile URL, like `https://{s}.tile.openstreetmap.org/{z}/{x}/{y}.png`. You, as the user, are responsible for any extra costs that may occur due to using a custom tile URL.

### Added

- Safe settings for user with default values.
- Nominatim API is now supported as a reverse geocoding provider.
- In the user settings, you can now set a custom tile URL for the map. #429 #715
- In the user map settings, you can now see a chart of map tiles usage.
- If you have Prometheus exporter enabled, you can now see a `ruby_dawarich_map_tiles` metric in Prometheus, which shows the total number of map tiles loaded. Example:

```
# HELP ruby_dawarich_map_tiles_usage
# TYPE ruby_dawarich_map_tiles_usage counter
ruby_dawarich_map_tiles_usage 99
```

### Fixed

- Speed on the Points page is now being displayed in kilometers per hour. #700
- Fog of war displacement #774

### Reverted

- #748

# 0.24.0 - 2025-02-10

## Points speed units

Dawarich expects speed to be sent in meters per second. It's already known that OwnTracks and GPSLogger (in some configurations) are sending speed in kilometers per hour.

In GPSLogger it's easily fixable: if you previously had `"vel": "%SPD_KMH"`, change it to `"vel": "%SPD"`, like it's described in the [docs](https://dawarich.app/docs/tutorials/track-your-location#gps-logger).

In OwnTracks it's a bit more complicated. You can't change the speed unit in the settings, so Dawarich will expect speed in kilometers per hour and will convert it to meters per second. Nothing is needed to be done from your side.

Now, we need to fix existing points with speed in kilometers per hour. The following guide assumes that you have been tracking your location exclusively with speed in kilometers per hour. If you have been using both speed units (say, were tracking with OwnTracks in kilometers per hour and with GPSLogger in meters per second), you need to decide what to do with points that have speed in kilometers per hour, as there is no easy way to distinguish them from points with speed in meters per second.

To convert speed in kilometers per hour to meters per second in your points, follow these steps:

1. Enter [Dawarich console](https://dawarich.app/docs/FAQ#how-to-enter-dawarich-console)
2. Run `points = Point.where(import_id: nil).where.not(velocity: [nil, "0"]).where("velocity NOT LIKE '%.%'")`. This will return all tracked (not imported) points.
3. Run
```ruby
points.update_all("velocity = CAST(ROUND(CAST((CAST(velocity AS FLOAT) * 1000 / 3600) AS NUMERIC), 1) AS TEXT)")

```

This will convert speed in kilometers per hour to meters per second and round it to 1 decimal place.

If you have been using both speed units, but you know the dates where you were tracking with speed in kilometers per hour, on the second step of the instruction above, you can add `where("timestamp BETWEEN ? AND ?", Date.parse("2025-01-01").beginning_of_day.to_i, Date.parse("2025-01-31").end_of_day.to_i)` to the query to convert speed in kilometers per hour to meters per second only for a specific period of time. Resulting query will look like this:

```ruby
start_at = DateTime.new(2025, 1, 1, 0, 0, 0).in_time_zone(Time.current.time_zone).to_i
end_at = DateTime.new(2025, 1, 31, 23, 59, 59).in_time_zone(Time.current.time_zone).to_i
points = Point.where(import_id: nil).where.not(velocity: [nil, "0"]).where("timestamp BETWEEN ? AND ?", start_at, end_at).where("velocity NOT LIKE '%.%'")
```

This will select points tracked between January 1st and January 31st 2025. Then just use step 3 to convert speed in kilometers per hour to meters per second.

### Changed

- Speed for points, that are sent to Dawarich via `POST /api/v1/owntracks/points` endpoint, will now be converted to meters per second, if `topic` param is sent. The official GPSLogger instructions are assuming user won't be sending `topic` param, so this shouldn't affect you if you're using GPSLogger.

### Fixed

- After deleting one point from the map, other points can now be deleted as well. #723 #678
- Fixed a bug where export file was not being deleted from the server after it was deleted. #808
- After an area was drawn on the map, a popup is now being shown to allow user to provide a name and save the area. #740
- Docker entrypoints now use database name to fix problem with custom database names.
- Garmin GPX files with empty tracks are now being imported correctly. #827

### Added

- `X-Dawarich-Version` header to the `GET /api/v1/health` endpoint response.

# 0.23.6 - 2025-02-06

### Added

- Enabled Postgis extension for PostgreSQL.
- Trips are now store their paths in the database independently of the points.
- Trips are now being rendered on the map using their precalculated paths instead of list of coordinates.

### Changed

- Ruby version was updated to 3.4.1.
- Requesting photos on the Map page now uses the start and end dates from the URL params. #589

# 0.23.5 - 2025-01-22

### Added

- A test for building rc Docker image.

### Fixed

- Fix authentication to `GET /api/v1/countries/visited_cities` with header `Authorization: Bearer YOUR_API_KEY` instead of `api_key` query param. #679
- Fix a bug where a gpx file with empty tracks was not being imported. #646
- Fix a bug where rc version was being checked as a stable release. #711

# 0.23.3 - 2025-01-21

### Changed

- Synology-related files are now up to date. #684

### Fixed

- Drastically improved performance for Google's Records.json import. It will now take less than 5 minutes to import 500,000 points, which previously took a few hours.

### Fixed

- Add index only if it doesn't exist.

# 0.23.1 - 2025-01-21

### Fixed

- Renamed unique index on points to `unique_points_lat_long_timestamp_user_id_index` to fix naming conflict with `unique_points_index`.

# 0.23.0 - 2025-01-20

## ⚠️ IMPORTANT ⚠️

This release includes a data migration to remove duplicated points from the database. It will not remove anything except for duplcates from the `points` table, but please make sure to create a [backup](https://dawarich.app/docs/tutorials/backup-and-restore) before updating to this version.

### Added

- `POST /api/v1/points/create` endpoint added.
- An index to guarantee uniqueness of points across `latitude`, `longitude`, `timestamp` and `user_id` values. This is introduced to make sure no duplicates will be created in the database in addition to previously existing validations.
- `GET /api/v1/users/me` endpoint added to get current user.

# 0.22.4 - 2025-01-20

### Added

- You can now drag-n-drop a point on the map to update its position. Enable the "Points" layer on the map to see the points.
- `PATCH /api/v1/points/:id` endpoint added to update a point. It only accepts `latitude` and `longitude` params. #51 #503

### Changed

- Run seeds even in prod env so Unraid users could have default user.
- Precompile assets in production env using dummy secret key base.

### Fixed

- Fixed a bug where route wasn't highlighted when it was hovered or clicked.

# 0.22.3 - 2025-01-14

### Changed

- The Map now uses a canvas to draw polylines, points and fog of war. This should improve performance in browser with a lot of points and polylines.

# 0.22.2 - 2025-01-13

✨ The Fancy Routes release ✨

### Added

- In the Map Settings (coggle in the top left corner of the map), you can now enable/disable the Fancy Routes feature. Simply said, it will color your routes based on the speed of each segment.
- Hovering over a polyline now shows the speed of the segment. Move cursor over a polyline to see the speed of different segments.
- Distance and points number in the custom control to the map.

### Changed

- The name of the "Polylines" feature is now "Routes".

⚠️ Important note on the Prometheus monitoring ⚠️

In the previous release, `bin/dev` command in the default `docker-compose.yml` file was replaced with `bin/rails server -p 3000 -b ::`, but this way Dawarich won't be able to start Prometheus Exporter. If you want to use Prometheus monitoring, you need to use `bin/dev` command instead.

Example:

```diff
  dawarich_app:
    image: freikin/dawarich:latest
...
-    command: ['bin/rails', 'server', '-p', '3000', '-b', '::']
+    command: ['bin/dev']
```

# 0.22.1 - 2025-01-09

### Removed

- Gems caching volume from the `docker-compose.yml` file.

To update existing `docker-compose.yml` to new changes, refer to the following:

```diff
  dawarich_app:
    image: freikin/dawarich:latest
...
    volumes:
-      - dawarich_gem_cache_app:/usr/local/bundle/gems
...
  dawarich_sidekiq:
    image: freikin/dawarich:latest
...
    volumes:
-      - dawarich_gem_cache_app:/usr/local/bundle/gems
...

volumes:
  dawarich_db_data:
- dawarich_gem_cache_app:
- dawarich_gem_cache_sidekiq:
  dawarich_shared:
  dawarich_public:
  dawarich_watched:
```

### Changed

- `GET /api/v1/health` endpoint now returns a `X-Dawarich-Response: Hey, Im alive and authenticated!` header if user is authenticated.

# 0.22.0 - 2025-01-09

⚠️ This release introduces a breaking change. ⚠️

Please read this release notes carefully before upgrading.

Docker-related files were moved to the `docker` directory and some of them were renamed. Before upgrading, study carefully changes in the `docker/docker-compose.yml` file and update your docker-compose file accordingly, so it uses the new files and commands. Copying `docker/docker-compose.yml` blindly may lead to errors.

No volumes were removed or renamed, so with a proper docker-compose file, you should be able to upgrade without any issues.

To update existing `docker-compose.yml` to new changes, refer to the following:

```diff
  dawarich_app:
    image: freikin/dawarich:latest
...
-    entrypoint: dev-entrypoint.sh
-    command: ['bin/dev']
+    entrypoint: web-entrypoint.sh
+    command: ['bin/rails', 'server', '-p', '3000', '-b', '::']
...
  dawarich_sidekiq:
    image: freikin/dawarich:latest
...
-    entrypoint: dev-entrypoint.sh
-    command: ['bin/dev']
+    entrypoint: sidekiq-entrypoint.sh
+    command: ['bundle', 'exec', 'sidekiq']
```

Although `docker-compose.production.yml` was added, it's not being used by default. It's just an example of how to configure Dawarich for production. The default `docker-compose.yml` file is still recommended for running the app.

### Changed

- All docker-related files were moved to the `docker` directory.
- Default memory limit for `dawarich_app` and `dawarich_sidekiq` services was increased to 4GB.
- `dawarich_app` and `dawarich_sidekiq` services now use separate entrypoint scripts.
- Gems (dependency libraries) are now being shipped as part of the Dawarich Docker image.

### Fixed

- Visit suggesting job does nothing if user has no tracked points.
- `BulkStatsCalculationJob` now being called without arguments in the data migration.

### Added

- A proper production Dockerfile, docker-compose and env files.

# 0.21.6 - 2025-01-07

### Changed

- Disabled visit suggesting job after import.
- Improved performance of the `User#years_tracked` method.

### Fixed

- Inconsistent password for the `dawarich_db` service in `docker-compose_mounted_volumes.yml`. #605
- Points are now being rendered with higher z-index than polylines. #577
- Run cache cleaning and preheating jobs only on server start. #594

# 0.21.5 - 2025-01-07

You may now use Geoapify API for reverse geocoding. To obtain an API key, sign up at https://myprojects.geoapify.com/ and create a new project. Make sure you have read and understood the [pricing policy](https://www.geoapify.com/pricing) and [Terms and Conditions](https://www.geoapify.com/terms-and-conditions/).

### Added

- Geoapify API support for reverse geocoding. Provide `GEOAPIFY_API_KEY` env var to use it.

### Removed

- Photon ENV vars from the `.env.development` and docker-compose.yml files.
- `APPLICATION_HOST` env var.
- `REVERSE_GEOCODING_ENABLED` env var.

# 0.21.4 - 2025-01-05

### Fixed

- Fixed a bug where Photon API for patreon supporters was not being used for reverse geocoding.

# 0.21.3 - 2025-01-04

### Added

- A notification about Photon API being under heavy load.

### Removed

- The notification about telemetry being enabled.

### Reverted

- ~~Imported points will now be reverse geocoded only after import is finished.~~

# 0.21.2 - 2024-12-25

### Added

- Logging for Immich responses.
- Watcher now supports all data formats that can be imported via web interface.

### Changed

- Imported points will now be reverse geocoded only after import is finished.

### Fixed

- Markers on the map are now being rendered with higher z-index than polylines. #577

# 0.21.1 - 2024-12-24

### Added

- Cache cleaning and preheating upon application start.
- `PHOTON_API_KEY` env var to set Photon API key. It's an optional env var, but it's required if you want to use Photon API as a Patreon supporter.
- 'X-Dawarich-Response' header to the `GET /api/v1/health` endpoint. It's set to 'Hey, I\'m alive!' to make it easier to check if the API is working.

### Changed

- Custom config for PostgreSQL is now optional in `docker-compose.yml`.

# 0.21.0 - 2024-12-20

⚠️ This release introduces a breaking change. ⚠️

The `dawarich_db` service now uses a custom `postgresql.conf` file.

As @tabacha pointed out in #549, the default `shm_size` for the `dawarich_db` service is too small and it may lead to database performance issues. This release introduces a `shm_size` parameter to the `dawarich_db` service to increase the size of the shared memory for PostgreSQL. This should help database with peforming vacuum and other operations. Also, it introduces a custom `postgresql.conf` file to the `dawarich_db` service.

To mount a custom `postgresql.conf` file, you need to create a `postgresql.conf` file in the `dawarich_db` service directory and add the following line to it:

```diff
  dawarich_db:
    image: postgis/postgis:14-3.5-alpine
    shm_size: 1G
    container_name: dawarich_db
    volumes:
      - dawarich_db_data:/var/lib/postgresql/data
      - dawarich_shared:/var/shared
+     - ./postgresql.conf:/etc/postgresql/postgres.conf # Provide path to custom config
  ...
    healthcheck:
      test: [ "CMD-SHELL", "pg_isready -U postgres -d dawarich_development" ]
      interval: 10s
      retries: 5
      start_period: 30s
      timeout: 10s
+   command: postgres -c config_file=/etc/postgresql/postgres.conf # Use custom config
```

To ensure your database is using custom config, you can connect to the container (`docker exec -it dawarich_db psql -U postgres`) and run `SHOW config_file;` command. It should return the following path: `/etc/postgresql/postgresql.conf`.

An example of a custom `postgresql.conf` file is provided in the `postgresql.conf.example` file.

### Added

- A button on a year stats card to update stats for the whole year. #466
- A button on a month stats card to update stats for a specific month. #466
- A confirmation alert on the Notifications page before deleting all notifications.
- A `shm_size` parameter to the `dawarich_db` service to increase the size of the shared memory for PostgreSQL. This should help database with peforming vacuum and other operations.

```diff
  ...
  dawarich_db:
    image: postgis/postgis:14-3.5-alpine
+   shm_size: 1G
  ...
```

- In addition to `api_key` parameter, `Authorization` header is now being used to authenticate API requests. #543

Example:

```
Authorization: Bearer YOUR_API_KEY
```

### Changed

- The map borders were expanded to make it easier to scroll around the map for New Zealanders.
- The `dawarich_db` service now uses a custom `postgresql.conf` file.
- The popup over polylines now shows dates in the user's format, based on their browser settings.

# 0.20.2 - 2024-12-17

### Added

- A point id is now being shown in the point popup.

### Fixed

- North Macedonia is now being shown on the scratch map. #537

### Changed

- The app process is now bound to :: instead of 0.0.0.0 to provide compatibility with IPV6.
- The app was updated to use Rails 8.0.1.

# 0.20.1 - 2024-12-16

### Fixed

- Setting `reverse_geocoded_at` for points that don't have geodata is now being performed in background job, in batches of 10,000 points to prevent memory exhaustion and long-running data migration.

# 0.20.0 - 2024-12-16

### Added

- `GET /api/v1/points/tracked_months` endpoint added to get list of tracked years and months.
- `GET /api/v1/countries/visited_cities` endpoint added to get list of visited cities.
- A link to the docs leading to a help chart for k8s. #550
- A button to delete all notifications. #548
- A support for `RAILS_LOG_LEVEL` env var to change log level. More on that here: https://guides.rubyonrails.org/debugging_rails_applications.html#log-levels. The available log levels are: `:debug`, `:info`, `:warn`, `:error`, `:fatal`, and `:unknown`, corresponding to the log level numbers from 0 up to 5, respectively. The default log level is `:debug`. #540
- A devcontainer to improve developers experience. #546

### Fixed

- A point popup is no longer closes when hovering over a polyline. #536
- When polylines layer is disabled and user deletes a point from its popup, polylines layer is no longer being enabled right away. #552
- Paths to gems within the sidekiq and app containers. #499

### Changed

- Months and years navigation is moved to a map panel on the right side of the map.
- List of visited cities is now being shown in a map panel on the right side of the map.

# 0.19.7 - 2024-12-11

### Fixed

- Fixed a bug where upon deleting a point on the map, the confirmation dialog was shown multiple times and the point was not being deleted from the map until the page was reloaded. #435

### Changed

- With the "Points" layer enabled on the map, points with negative speed are now being shown in orange color. Since Overland reports negative speed for points that might be faulty, this should help you to identify them.
- On the Points page, speed of the points with negative speed is now being shown in red color.

# 0.19.6 - 2024-12-11

⚠️ This release introduces a breaking change. ⚠️

The `dawarich_shared` volume now being mounted to `/data` instead of `/var/shared` within the container. It fixes Redis data being lost on container restart.

To change this, you need to update the `docker-compose.yml` file:

```diff
  dawarich_redis:
    image: redis:7.0-alpine
    container_name: dawarich_redis
    command: redis-server
    volumes:
+     - dawarich_shared:/data
    restart: always
    healthcheck:
```

Telemetry is now disabled by default. To enable it, you need to set `ENABLE_TELEMETRY` env var to `true`. For those who have telemetry enabled using `DISABLE_TELEMETRY` env var set to `false`, telemetry is now disabled by default.

### Fixed

- Flash messages are now being removed after 5 seconds.
- Fixed broken migration that was preventing the app from starting.
- Visits page is now loading a lot faster than before.
- Redis data should now be preserved on container restart.
- Fixed a bug where export files could have double extension, e.g. `file.gpx.gpx`.

### Changed

- Places page is now accessible from the Visits & Places tab on the navbar.
- Exporting process is now being logged.
- `ENABLE_TELEMETRY` env var is now used instead of `DISABLE_TELEMETRY` to enable/disable telemetry.

# 0.19.5 - 2024-12-10

### Fixed

- Fixed a bug where the map and visits pages were throwing an error due to incorrect approach to distance calculation.

# 0.19.4 - 2024-12-10

⚠️ This release introduces a breaking change. ⚠️

The `GET /api/v1/trips/:id/photos` endpoint now returns a different structure of the response:

```diff
{
  id: 1,
  latitude: 10,
  longitude: 10,
  localDateTime: "2024-01-01T00:00:00Z",
  originalFileName: "photo.jpg",
  city: "Berlin",
  state: "Berlin",
  country: "Germany",
  type: "image",
+ orientation: "portrait",
  source: "photoprism"
}
```

### Fixed

- Fixed a bug where the Photoprism photos were not being shown on the trip page.
- Fixed a bug where the Immich photos were not being shown on the trip page.
- Fixed a bug where the route popup was showing distance in kilometers instead of miles. #490

### Added

- A link to the Photoprism photos on the trip page if there are any.
- A `orientation` field in the Api::PhotoSerializer, hence the `GET /api/v1/photos` endpoint now includes the orientation of the photo. Valid values are `portrait` and `landscape`.
- Examples for the `type`, `orientation` and `source` fields in the `GET /api/v1/photos` endpoint in the Swagger UI.
- `DISABLE_TELEMETRY` env var to disable telemetry. More on telemetry: https://dawarich.app/docs/tutorials/telemetry
- `reverse_geocoded_at` column added to the `points` table.

### Changed

- On the Stats page, the "Reverse geocoding" section is now showing the number of points that were reverse geocoded based on `reverse_geocoded_at` column, value of which is based on the time when the point was reverse geocoded. If no geodata for the point is available, `reverse_geocoded_at` will be set anyway. Number of points that were reverse geocoded but no geodata is available for them is shown below the "Reverse geocoded" number.


# 0.19.3 - 2024-12-06

### Changed

- Refactored stats calculation to calculate only necessary stats, instead of calculating all stats
- Stats are now being calculated every 1 hour instead of 6 hours
- List of years on the Map page is now being calculated based on user's points instead of stats. It's also being cached for 1 day due to the fact that it's usually a heavy operation based on the number of points.
- Reverse-geocoding points is now being performed in batches of 1,000 points to prevent memory exhaustion.

### Added

- In-app notification about telemetry being enabled.

# 0.19.2 - 2024-12-04

## The Telemetry release

Dawarich now can collect usage metrics and send them to InfluxDB. Before this release, the only metrics that could be somehow tracked by developers (only @Freika, as of now) were the number of stars on GitHub and the overall number of docker images being pulled, across all versions of Dawarich, non-splittable by version. New in-app telemetry will allow us to track more granular metrics, allowing me to make decisions based on facts, not just guesses.

I'm aware about the privacy concerns, so I want to be very transparent about what data is being sent and how it's used.

Data being sent:

- Number of DAU (Daily Active Users)
- App version
- Instance ID (unique identifier of the Dawarich instance built by hashing the api key of the first user in the database)

The data is being sent to a InfluxDB instance hosted by me and won't be shared with anyone.

Basically this set of metrics allows me to see how many people are using Dawarich and what versions they are using. No other data is being sent, nor it gives me any knowledge about individual users or their data or activity.

The telemetry is enabled by default, but it **can be disabled** by setting `DISABLE_TELEMETRY` env var to `true`. The dataset might change in the future, but any changes will be documented here in the changelog and in every release as well as on the [telemetry page](https://dawarich.app/docs/tutorials/telemetry) of the website docs.

### Added

- Telemetry feature. It's now collecting usage metrics and sending them to InfluxDB.

# 0.19.1 - 2024-12-04

### Fixed

- Sidekiq is now being correctly exported to Prometheus with `PROMETHEUS_EXPORTER_ENABLED=true` env var in `dawarich_sidekiq` service.

# 0.19.0 - 2024-12-04

## The Photoprism integration release

⚠️ This release introduces a breaking change. ⚠️
The `GET /api/v1/photos` endpoint now returns following structure of the response:

```json
[
  {
    "id": "1",
    "latitude": 11.22,
    "longitude": 12.33,
    "localDateTime": "2024-01-01T00:00:00Z",
    "originalFileName": "photo.jpg",
    "city": "Berlin",
    "state": "Berlin",
    "country": "Germany",
    "type": "image", // "image" or "video"
    "source": "photoprism" // "photoprism" or "immich"
  }
]
```

### Added

- Photos from Photoprism are now can be shown on the map. To enable this feature, you need to provide your Photoprism instance URL and API key in the Settings page. Then you need to enable "Photos" layer on the map (top right corner).
- Geodata is now can be imported from Photoprism to Dawarich. The "Import Photoprism data" button on the Imports page will start the import process.

### Fixed

- z-index on maps so they won't overlay notifications dropdown
- Redis connectivity where it's not required

# 0.18.2 - 2024-11-29

### Added

- Demo account. You can now login with `demo@dawarich.app` / `password` to see how Dawarich works. This replaces previous default credentials.

### Changed

- The login page now shows demo account credentials if `DEMO_ENV` env var is set to `true`.

# 0.18.1 - 2024-11-29

### Fixed

- Fixed a bug where the trips interface was breaking when Immich integration is not configured.

### Added

- Flash messages are now being shown on the map when Immich integration is not configured.

# 0.18.0 - 2024-11-28

## The Trips release

You can now create, edit and delete trips. To create a trip, click on the "New Trip" button on the Trips page. Provide a name, date and time for start and end of the trip. You can add your own notes to the trip as well.

If you have points tracked during provided timeframe, they will be automatically added to the trip and will be shown on the trip map.

Also, if you have Immich integrated, you will see photos from the trip on the trip page, along with a link to look at them on Immich.

### Added

- The Trips feature. Read above for more details.

### Changed

- Maps are now not so rough on the edges.

# 0.17.2 - 2024-11-27

### Fixed

- Retrieving photos from Immich now using `takenAfter` and `takenBefore` instead of `createdAfter` and `createdBefore`. With `createdAfter` and `createdBefore` Immich was returning no items some years.

# 0.17.1 - 2024-11-27

### Fixed

- Retrieving photos from Immich now correctly handles cases when Immich returns no items. It also logs the response from Immich for debugging purposes.

# 0.17.0 - 2024-11-26

## The Immich Photos release

With this release, Dawarich can now show photos from your Immich instance on the map.

To enable this feature, you need to provide your Immich instance URL and API key in the Settings page. Then you need to enable "Photos" layer on the map (top right corner).

An important note to add here is that photos are heavy and hence generate a lot of traffic. The response from Immich for specific dates is being cached in Redis for 1 day, and that may lead to Redis taking a lot more space than previously. But since the cache is being expired after 24 hours, you'll get your space back pretty soon.

The other thing worth mentioning is how Dawarich gets data from Immich. It goes like this:

1. When you click on the "Photos" layer, Dawarich will make a request to `GET /api/v1/photos` endpoint to get photos for the selected timeframe.
2. This endpoint will make a request to `POST /search/metadata` endpoint of your Immich instance to get photos for the selected timeframe.
3. The response from Immich is being cached in Redis for 1 day.
4. Dawarich's frontend will make a request to `GET /api/v1/photos/:id/thumbnail.jpg` endpoint to get photo thumbnail from Immich. The number of requests to this endpoint will depend on how many photos you have in the selected timeframe.
5. For each photo, Dawarich's frontend will make a request to `GET /api/v1/photos/:id/thumbnail.jpg` endpoint to get photo thumbnail from Immich. This thumbnail request is also cached in Redis for 1 day.


### Added

- If you have provided your Immich instance URL and API key, the map will now show photos from your Immich instance when Photos layer is enabled.
- `GET /api/v1/photos` endpoint added to get photos from Immich.
- `GET /api/v1/photos/:id/thumbnail.jpg` endpoint added to get photo thumbnail from Immich.

# 0.16.9 - 2024-11-24

### Changed

- Rate limit for the Photon API is now 1 request per second. If you host your own Photon API instance, reverse geocoding requests will not be limited.
- Requests to the Photon API are now have User-Agent header set to "Dawarich #{APP_VERSION} (https://dawarich.app)"

# 0.16.8 - 2024-11-20

### Changed

- Default number of Puma workers is now 2 instead of 1. This should improve the performance of the application. If you have a lot of users, you might want to increase the number of workers. You can do this by setting the `WEB_CONCURRENCY` env var in your `docker-compose.yml` file. Example:

```diff
  dawarich_app:
    image: freikin/dawarich:latest
    container_name: dawarich_app
    environment:
      ...
      WEB_CONCURRENCY: "2"
```

# 0.16.7 - 2024-11-20

### Changed

- Prometheus exporter is now bound to 0.0.0.0 instead of localhost
- `PROMETHEUS_EXPORTER_HOST` and `PROMETHEUS_EXPORTER_PORT` env vars were added to the `docker-compose.yml` file to allow you to set the host and port for the Prometheus exporter. They should be added to both `dawarich_app` and `dawarich_sidekiq` services Example:

```diff
  dawarich_app:
    image: freikin/dawarich:latest
    container_name: dawarich_app
    environment:
      ...
      PROMETHEUS_EXPORTER_ENABLED: "true"
+     PROMETHEUS_EXPORTER_HOST: 0.0.0.0
+     PROMETHEUS_EXPORTER_PORT: "9394"

  dawarich_sidekiq:
    image: freikin/dawarich:latest
    container_name: dawarich_sidekiq
    environment:
      ...
      PROMETHEUS_EXPORTER_ENABLED: "true"
+     PROMETHEUS_EXPORTER_HOST: dawarich_app
+     PROMETHEUS_EXPORTER_PORT: "9394"
```

# 0.16.6 - 2024-11-20

### Added

- Dawarich now can export metrics to Prometheus. You can find the metrics at `your.host:9394/metrics` endpoint. The metrics are being exported in the Prometheus format and can be scraped by Prometheus server. To enable exporting, set the `PROMETHEUS_EXPORTER_ENABLED` env var in your docker-compose.yml to `true`. Example:

```yaml
  dawarich_app:
    image: freikin/dawarich:latest
    container_name: dawarich_app
    environment:
      ...
      PROMETHEUS_EXPORTER_ENABLED: "true"
```

# 0.16.5 - 2024-11-18

### Changed

- Dawarich now uses `POST /api/search/metadata` endpoint to get geodata from Immich.

# 0.16.4 - 2024-11-12

### Added

- Admins can now see all users in the system on the Users page. The path is `/settings/users`.

### Changed

- Admins can now provide custom password for new users and update passwords for existing users on the Users page.
- The `bin/dev` file will no longer run `bin/rails tailwindcss:watch` command. It's useful only for development and doesn't really make sense to run it in production.

### Fixed

- Exported files will now always have an extension when downloaded. Previously, the extension was missing in case of GPX export.
- Deleting and sorting points on the Points page will now preserve filtering and sorting params when points are deleted or sorted. Previously, the page was being reloaded and filtering and sorting params were lost.

# 0.16.3 - 2024-11-10

### Fixed

- Make ActionCable respect REDIS_URL env var. Previously, ActionCable was trying to connect to Redis on localhost.

# 0.16.2 - 2024-11-08

### Fixed

- Exported GPX file now being correctly recognized as valid by Garmin Connect, Adobe Lightroom and (probably) other services. Previously, the exported GPX file was not being recognized as valid by these services.

# 0.16.1 - 2024-11-08

### Fixed

- Speed is now being recorded into points when a GPX file is being imported. Previously, the speed was not being recorded.
- GeoJSON file from GPSLogger now can be imported to Dawarich. Previously, the import was failing due to incorrect parsing of the file.

### Changed

- The Vists suggestion job is disabled. It will be re-enabled in the future with a new approach to the visit suggestion process.

# 0.16.0 - 2024-11-07

## The Websockets release

### Added

- New notifications are now being indicated with a blue-ish dot in the top right corner of the screen. Hovering over the bell icon will show you last 10 notifications.
- New points on the map will now be shown in real-time. No need to reload the map to see new points.
- User can now enable or disable Live Mode in the map controls. When Live Mode is enabled, the map will automatically scroll to the new points as they are being added to the map.

### Changed

- Scale on the map now shows the distance both in kilometers and miles.

# 0.15.13 - 2024-11-01

### Added

- `GET /api/v1/countries/borders` endpoint to get countries for scratch map feature

# 0.15.12 - 2024-11-01

### Added

- Scratch map. You can enable it in the map controls. The scratch map highlight countries you've visited. The scratch map is working properly only if you have your points reverse geocoded.

# 0.15.11 - 2024-10-29

### Added

- Importing Immich data on the Imports page now will trigger an attempt to write raw json file with the data from Immich to `tmp/imports/immich_raw_data_CURRENT_TIME_USER_EMAIL.json` file. This is useful to debug the problem with the import if it fails. #270

### Fixed

- New app version is now being checked every 6 hours instead of 1 day and the check is being performed in the background. #238

### Changed

- ⚠️ The instruction to import `Records.json` from Google Takeout now mentions `tmp/imports` directory instead of `public/imports`. ⚠️ #326
- Hostname definition for Sidekiq healtcheck to solve #344. See the diff:

```diff
  dawarich_sidekiq:
    image: freikin/dawarich:latest
    container_name: dawarich_sidekiq
    healthcheck:
-     test: [ "CMD-SHELL", "bundle exec sidekiqmon processes | grep $(hostname)" ]
+     test: [ "CMD-SHELL", "bundle exec sidekiqmon processes | grep ${HOSTNAME}" ]
```

- Renamed directories used by app and sidekiq containers for gems cache to fix #339:

```diff
  dawarich_app:
    image: freikin/dawarich:latest
    container_name: dawarich_sidekiq
    volumes:
-     - gem_cache:/usr/local/bundle/gems
+     - gem_cache:/usr/local/bundle/gems_app

...

  dawarich_sidekiq:
    image: freikin/dawarich:latest
    container_name: dawarich_sidekiq
    volumes:
-     - gem_cache:/usr/local/bundle/gems
+     - gem_cache:/usr/local/bundle/gems_sidekiq
```

# 0.15.10 - 2024-10-25

### Fixed

- Data migration that prevented the application from starting.

# 0.15.9 - 2024-10-24

### Fixed

- Stats distance calculation now correctly calculates the daily distances.

### Changed

- Refactored the stats calculation process to make it more efficient.

# 0.15.8 - 2024-10-22

### Added

- User can now select between "Raw" and "Simplified" mode in the map controls. "Simplified" mode will show less points, improving the map performance. "Raw" mode will show all points.

# 0.15.7 - 2024-10-19

### Fixed

- A bug where "RuntimeError: failed to get urandom" was being raised upon importing attempt on Synology.

# 0.15.6 - 2024-10-19

### Fixed

- Import of Owntracks' .rec files now correctly imports points. Previously, the import was failing due to incorrect parsing of the file.

# 0.15.5 - 2024-10-16

### Fixed

- Fixed a bug where Google Takeout import was failing due to unsupported date format with milliseconds in the file.
- Fixed a bug that prevented using the Photon API host with http protocol. Now you can use both http and https protocols for the Photon API host. You now need to explicitly provide `PHOTON_API_USE_HTTPS` to be `true` or `false` depending on what protocol you want to use. [Example](https://github.com/Freika/dawarich/blob/master/docker-compose.yml#L116-L117) is in the `docker-compose.yml` file.

### Changed

- The Map page now by default uses timeframe based on last point tracked instead of the today's points. If there are no points, the map will use the today's timeframe.
- The map on the Map page can no longer be infinitely scrolled horizontally. #299

# 0.15.4 - 2024-10-15

### Changed

- Use static version of `geocoder` library that supports http and https for Photon API host. This is a temporary solution until the change is available in a stable release.

### Added

- Owntracks' .rec files now can be imported to Dawarich. The import process is the same as for other kinds of files, just select the .rec file and choose "owntracks" as a source.

### Removed

- Owntracks' .json files are no longer supported for import as Owntracks itself does not export to this format anymore.

# 0.15.3 - 2024-10-05

To expose the watcher functionality to the user, a new directory `/tmp/imports/watched/` was created. Add new volume to the `docker-compose.yml` file to expose this directory to the host machine.

```diff
  ...

  dawarich_app:
    image: freikin/dawarich:latest
    container_name: dawarich_app
    volumes:
      - gem_cache:/usr/local/bundle/gems
      - public:/var/app/public
+     - watched:/var/app/tmp/watched

  ...

  dawarich_sidekiq:
      image: freikin/dawarich:latest
      container_name: dawarich_sidekiq
      volumes:
        - gem_cache:/usr/local/bundle/gems
        - public:/var/app/public
+       - watched:/var/app/tmp/watched

    ...

volumes:
  db_data:
  gem_cache:
  shared_data:
  public:
+ watched:
```

### Changed

- Watcher now looks into `/tmp/imports/watched/USER@EMAIL.TLD` directory instead of `/tmp/imports/watched/` to allow using arbitrary file names for imports

# 0.15.1 - 2024-10-04

### Added

- `linux/arm/v7` is added to the list of supported architectures to support Raspberry Pi 4 and other ARMv7 devices

# 0.15.0 - 2024-10-03

## The Watcher release

The /public/imporst/watched/ directory is watched by Dawarich. Any files you put in this directory will be imported into the database. The name of the file must start with an email of the user you want to import the file for. The email must be followed by an underscore symbol (_) and the name of the file.

For example, if you want to import a file for the user with the email address "email@dawarich.app", you would name the file "email@dawarich.app_2024-05-01_2024-05-31.gpx". The file will be imported into the database and the user will receive a notification in the app.

Both GeoJSON and GPX files are supported.


### Added

- You can now put your GPX and GeoJSON files to `tmp/imports/watched` directory and Dawarich will automatically import them. This is useful if you have a service that can put files to the directory automatically. The directory is being watched every 60 minutes for new files.

### Changed

- Monkey patch for Geocoder to support http along with https for Photon API host was removed becausee it was breaking the reverse geocoding process. Now you can use only https for the Photon API host. This might be changed in the future
- Disable retries for some background jobs

### Fixed

- Stats update is now being correctly triggered every 6 hours

# [0.14.7] - 2024-10-01

### Fixed

- Now you can use http protocol for the Photon API host if you don't have SSL certificate for it
- For stats, total distance per month might have been not equal to the sum of distances per day. Now it's fixed and values are equal
- Mobile view of the map looks better now


### Changed

- `GET /api/v1/points` can now accept optional `?order=asc` query parameter to return points in ascending order by timestamp. `?order=desc` is still available to return points in descending order by timestamp
- `GET /api/v1/points` now returns `id` attribute for each point

# [0.14.6] - 2024-29-30

### Fixed

- Points imported from Google Location History (mobile devise) now have correct timestamps

### Changed

- `GET /api/v1/points?slim=true` now returns `id` attribute for each point

# [0.14.5] - 2024-09-28

### Fixed

- GPX export now finishes correctly and does not throw an error in the end
- Deleting points from the Points page now preserves `start_at` and `end_at` values for the routes. #261
- Visits map now being rendered correctly in the Visits page. #262
- Fixed issue with timezones for negative UTC offsets. #194, #122
- Point page is no longer reloads losing provided timestamps when searching for points on Points page. #283

### Changed

- Map layers from Stadia were disabled for now due to necessary API key

# [0.14.4] - 2024-09-24

### Fixed

- GPX export now has time and elevation elements for each point

### Changed

- `GET /api/v1/points` will no longer return `raw_data` attribute for each point as it's a bit too much

### Added

- "Slim" version of `GET /api/v1/points`: pass optional param `?slim=true` to it and it will return only latitude, longitude and timestamp


# [0.14.3] — 2024-09-21

### Fixed

- Optimize order of the dockerfiles to leverage layer caching by @JoeyEamigh
- Add support for alternate postgres ports and db names in docker by @JoeyEamigh
- Creating exports directory if it doesn't exist by @tetebueno


## [0.14.1] — 2024-09-16

### Fixed

- Fixed a bug where the map was not loading due to invalid tile layer name


## [0.14.0] — 2024-09-15

### Added

- 17 new tile layers to choose from. Now you can select the tile layer that suits you the best. You can find the list of available tile layers in the map controls in the top right corner of the map under the layers icon.


## [0.13.7] — 2024-09-15

### Added

- `GET /api/v1/points` response now will include `X-Total-Pages` and `X-Current-Page` headers to make it easier to work with the endpoint
- The Pages point now shows total number of points found for provided date range

## Fixed

- Link to Visits page in notification informing about new visit suggestion


## [0.13.6] — 2024-09-13

### Fixed

- Flatten geodata retrieved from Immich before processing it to prevent errors


## [0.13.5] — 2024-09-08

### Added

- Links to view import points on the map and on the Points page on the Imports page.

### Fixed

- The Imports page now loading faster.

### Changed

- Default value for `RAILS_MAX_THREADS` was changed to 10.
- Visit suggestions background job was moved to its own low priority queue to prevent it from blocking other jobs.


## [0.13.4] — 2024-09-06

### Fixed

- Fixed a bug preventing the application from starting, when there is no users in the database but a data migration tries to update one.


## [0.13.3] — 2024-09-06

### Added

- Support for miles. To switch to miles, provide `DISTANCE_UNIT` environment variable with value `mi` in the `docker-compose.yml` file. Default value is `km`.

It's recommended to update your stats manually after changing the `DISTANCE_UNIT` environment variable. You can do this by clicking the "Update stats" button on the Stats page.

⚠️IMPORTANT⚠️: All settings are still should be provided in meters. All calculations though will be converted to feets and miles if `DISTANCE_UNIT` is set to `mi`.

```diff
  dawarich_app:
    image: freikin/dawarich:latest
    container_name: dawarich_app
    environment:
      APPLICATION_HOST: "localhost"
      APPLICATION_PROTOCOL: "http"
      APPLICATION_PORT: "3000"
      TIME_ZONE: "UTC"
+     DISTANCE_UNIT: "mi"
  dawarich_sidekiq:
    image: freikin/dawarich:latest
    container_name: dawarich_sidekiq
    environment:
      APPLICATION_HOST: "localhost"
      APPLICATION_PROTOCOL: "http"
      APPLICATION_PORT: "3000"
      TIME_ZONE: "UTC"
+     DISTANCE_UNIT: "mi"
```

### Changed

- Default time range on the map is now 1 day instead of 1 month. It will help you with performance issues if you have a lot of points in the database.


## [0.13.2] — 2024-09-06

### Fixed

- GeoJSON import now correctly imports files with FeatureCollection as a root object

### Changed

- The Points page now have number of points found for provided date range

## [0.13.1] — 2024-09-05

### Added

- `GET /api/v1/health` endpoint to check the health of the application with swagger docs

### Changed

- Ruby version updated to 3.3.4
- Visits suggestion process now will try to merge consecutive visits to the same place into one visit.


## [0.13.0] — 2024-09-03

The GPX and GeoJSON export release

⚠️ BREAKING CHANGES: ⚠️

Default exporting format is now GeoJSON instead of Owntracks-like JSON. This will allow you to use the exported data in other applications that support GeoJSON format. It's also important to highlight, that GeoJSON format does not describe a way to store any time-related data. Dawarich relies on the `timestamp` field in the GeoJSON format to determine the time of the point. The value of the `timestamp` field should be a Unix timestamp in seconds. If you import GeoJSON data that does not have a `timestamp` field, the point will not be imported.

Example of a valid point in GeoJSON format:

```json
{
  "type": "Feature",
  "geometry": {
    "type": "Point",
    "coordinates": [13.350110811262352, 52.51450815]
  },
  "properties": {
    "timestamp": 1725310036
  }
}
```

### Added

- GeoJSON format is now available for exporting data.
- GPX format is now available for exporting data.
- Importing GeoJSON is now available.

### Changed

- Default exporting format is now GeoJSON instead of Owntracks-like JSON. This will allow you to use the exported data in other applications that support GeoJSON format.

### Fixed

- Fixed a bug where the confirmation alert was shown more than once when deleting a point.


## [0.12.3] — 2024-09-02

### Added

- Resource limits to docke-compose.yml file to prevent server overload. Feel free to adjust the limits to your needs.

```yml
deploy:
  resources:
    limits:
      cpus: '0.50'    # Limit CPU usage to 50% of one core
      memory: '2G'    # Limit memory usage to 2GB
```

### Fixed

- Importing geodata from Immich will now not throw an error in the end of the process

### Changed

- A notification about an existing import with the same name will now show the import name
- Export file now also will contain `raw_dat` field for each point. This field contains the original data that was imported to the application.


## [0.12.2] — 2024-08-28

### Added

- `PATCH /api/v1/settings` endpoint to update user settings with swagger docs
- `GET /api/v1/settings` endpoint to get user settings with swagger docs
- Missing `page` and `per_page` query parameters to the `GET /api/v1/points` endpoint swagger docs

### Changed

- Map settings moved to the map itself and are available in the top right corner of the map under the gear icon.


## [0.12.1] — 2024-08-25

### Fixed

- Fixed a bug that prevented data migration from working correctly

## [0.12.0] — 2024-08-25

### The visit suggestion release

1. With this release deployment, data migration will work, starting visits suggestion process for all users.
2. After initial visit suggestion process, new suggestions will be calculated every 24 hours, based on points for last 24 hours.
3. If you have enabled reverse geocoding and (optionally) provided Photon Api Host, Dawarich will try to reverse geocode your visit and suggest specific places you might have visited, such as cafes, restaurants, parks, etc. If reverse geocoding is not enabled, or Photon Api Host is not provided, Dawarich will not try to suggest places but you'll be able to rename the visit yourself.
4. You can confirm or decline the visit suggestion. If you confirm the visit, it will be added to your timeline. If you decline the visit, it will be removed from your timeline. You'll be able to see all your confirmed, declined and suggested visits on the Visits page.


### Added

- A "Map" button to each visit on the Visits page to allow user to see the visit on the map
- Visits suggestion functionality. Read more on that in the release description
- Click on the visit name allows user to rename the visit
- Tabs to the Visits page to allow user to switch between confirmed, declined and suggested visits
- Places page to see and delete places suggested by Dawarich's visit suggestion process
- Importing a file will now trigger the visit suggestion process for the user

## [0.11.2] — 2024-08-22

### Changed

### Fixed

- Dawarich export was failing when attempted to be imported back to Dawarich.
- Imports page with a lot of imports should now load faster.


## [0.11.1] — 2024-08-21

### Changed

- `/api/v1/points` endpoint now returns 100 points by default. You can specify the number of points to return by passing the `per_page` query parameter. Example: `/api/v1/points?per_page=50` will return 50 points. Also, `page` query parameter is now available to paginate the results. Example: `/api/v1/points?per_page=50&page=2` will return the second page of 50 points.

## [0.11.0] — 2024-08-21

### Added

- A user can now trigger the import of their geodata from Immich to Dawarich by clicking the "Import Immich data" button in the Imports page.
- A user can now provide a url and an api key for their Immich instance and then trigger the import of their geodata from Immich to Dawarich. This can be done in the Settings page.

### Changed

- Table columns on the Exports page were reordered to make it more user-friendly.
- Exports are now being named with this pattern: "export_from_dd.mm.yyyy_to_dd.mm.yyyy.json" where "dd.mm.yyyy" is the date range of the export.
- Notification about any error now will include the stacktrace.

## [0.10.0] — 2024-08-20

### Added

- The `api/v1/stats` endpoint to get stats for the user with swagger docs

### Fixed

- Redis and DB containers are now being automatically restarted if they fail. Update your `docker-compose.yml` if necessary

```diff
  services:
  dawarich_redis:
    image: redis:7.0-alpine
    command: redis-server
    networks:
      - dawarich
    volumes:
      - shared_data:/var/shared/redis
+   restart: always
  dawarich_db:
    image: postgis/postgis:14-3.5-alpine
    container_name: dawarich_db
    volumes:
      - db_data:/var/lib/postgresql/data
      - shared_data:/var/shared
    networks:
      - dawarich
    environment:
      POSTGRES_USER: postgres
      POSTGRES_PASSWORD: password
+   restart: always
```


See the [PR](https://github.com/Freika/dawarich/pull/185) or Swagger docs (`/api-docs`) for more information.

## [0.9.12] — 2024-08-15

### Fixed

- Owntracks points are now being saved to the database with the full attributes
- Existing owntracks points also filled with missing data
- Definition of "reverse geocoded points" is now correctly based on the number of points that have full reverse geocoding data instead of the number of points that have only country and city
- Fixed a bug in gpx importing scipt ([thanks, bluemax!](https://github.com/Freika/dawarich/pull/126))

## [0.9.11] — 2024-08-14

### Fixed

- A bug where an attempt to import a Google's Records.json file was failing due to wrong object being passed to a background worker

## [0.9.10] — 2024-08-14

### Added

- PHOTON_API_HOST env variable to set the host of the Photon API. It will allow you to use your own Photon API instance instead of the default one.

## [0.9.9] — 2024-07-30

### Added

- Pagination to exports page
- Pagination to imports page
- GET `/api/v1/points` endpoint to get all points for the user with swagger docs
- DELETE `/api/v1/points/:id` endpoint to delete a single point for the user with swagger docs
- DELETE `/api/v1/areas/:id` swagger docs
- User can now change route opacity in settings
- Points on the Points page can now be ordered by oldest or newest points
- Visits on the Visits page can now be ordered by oldest or newest visits

### Changed

- Point deletion is now being done using an api key instead of CSRF token

### Fixed

- OpenStreetMap layer is now being selected by default in map controls

---

## [0.9.8] — 2024-07-27

### Fixed

- Call to the background job to calculate visits

---

## [0.9.7] — 2024-07-27

### Fixed

- Name of background job to calculate visits

---

## [0.9.6] — 2024-07-27

### Fixed

- Map areas functionality

---

## [0.9.5] — 2024-07-27

### Added

- A possibility to create areas. To create an area, click on the Areas checkbox in map controls (top right corner of the map), then in the top left corner of the map, click on a small circle icon. This will enable draw tool, allowing you to draw an area. When you finish drawing, release the mouse button, and the area will be created. Click on the area, set the name and click "Save" to save the area. You can also delete the area by clicking on the trash icon in the area popup.
- A background job to calculate your visits. This job will calculate your visits based on the areas you've created.
- Visits page. This page will show you all your visits, calculated based on the areas you've created. You can see the date and time of the visit, the area you've visited, and the duration of the visit.
- A possibility to confirm or decline a visit. When you create an area, the visit is not calculated immediately. You need to confirm or decline the visit. You can do this on the Visits page. Click on the visit, then click on the "Confirm" or "Decline" button. If you confirm the visit, it will be added to your timeline. If you decline the visit, it will be removed from your timeline.
- Settings for visit calculation. You can set the minimum time spent in the area to consider it as a visit. This setting can be found in the Settings page.
- POST `/api/v1/areas` and GET `/api/v1/areas` endpoints. You can now create and list your areas via the API.

⚠️ Visits functionality is still in beta. If you find any issues, please let me know. ⚠️

### Fixed

- A route popup now correctly shows distance made in the route, not the distance between first and last points in the route.

---

## [0.9.4] — 2024-07-21

### Added

- A popup being shown when user clicks on a point now contains a link to delete the point. This is useful if you want to delete a point that was imported by mistake or you just want to clean up your data.

### Fixed

- Added `public/imports` and `public/exports` folders to git to prevent errors when exporting data

### Changed

- Some code from `maps_controller.js` was extracted into separate files

---


## [0.9.3] — 2024-07-19

### Added

- Admin flag to the database. Now not only the first user in the system can create new users, but also users with the admin flag set to true. This will make easier introduction of more admin functions in the future.

### Fixed

- Route hover distance is now being rendered in kilometers, not in meters, if route distance is more than 1 km.

---

## [0.9.2] — 2024-07-19

### Fixed

- Hover over a route does not move map anymore and shows the route tooltip where user hovers over the route, not at the end of the route. Click on route now will move the map to include the whole route.

---

## [0.9.1] — 2024-07-12

### Fixed

- Fixed a bug where total reverse geocoded points were calculated based on number of *imported* points that are reverse geocoded, not on the number of *total* reverse geocoded points.

---

## [0.9.0] — 2024-07-12

### Added

- Background jobs page. You can find it in Settings -> Background Jobs.
- Queue clearing buttons. You can clear all jobs in the queue.
- Reverse geocoding restart button. You can restart the reverse geocoding process for all of your points.
- Reverse geocoding continue button. Click on this button will start reverse geocoding process only for points that were not processed yet.
- A lot more data is now being saved in terms of reverse geocoding process. It will be used in the future to create more insights about your data.

### Changed

- Point reference to a user is no longer optional. It should not cause any problems, but if you see any issues, please let me know.
- ⚠️ Calculation of total reverse geocoded points was changed. ⚠️ Previously, the reverse geocoding process was recording only country and city for each point. Now, it records all the data that was received from the reverse geocoding service. This means that the total number of reverse geocoded points will be different from the previous one. It is recommended to restart the reverse geocoding process to get this data for all your existing points. Below you can find an example of what kind of data is being saved to your Dawarich database:

```json
{
  "place_id": 127850637,
  "licence": "Data © OpenStreetMap contributors, ODbL 1.0. http://osm.org/copyright",
  "osm_type": "way",
  "osm_id": 718035022,
  "lat": "52.51450815",
  "lon": "13.350110811262352",
  "class": "historic",
  "type": "monument",
  "place_rank": 30,
  "importance": 0.4155071896625501,
  "addresstype": "historic",
  "name": "Victory Column",
  "display_name": "Victory Column, Großer Stern, Botschaftsviertel, Tiergarten, Mitte, Berlin, 10785, Germany",
  "address": {
    "historic": "Victory Column",
    "road": "Großer Stern",
    "neighbourhood": "Botschaftsviertel",
    "suburb": "Tiergarten",
    "borough": "Mitte",
    "city": "Berlin",
    "ISO3166-2-lvl4": "DE-BE",
    "postcode": "10785",
    "country": "Germany",
    "country_code": "de"
  },
  "boundingbox": [
    "52.5142449",
    "52.5147775",
    "13.3496725",
    "13.3505485"
  ]
}
```

---

## [0.8.7] — 2024-07-09

### Changed

- Added a logging config to the `docker-compose.yml` file to prevent logs from overflowing the disk. Now logs are being rotated and stored in the `log` folder in the root of the application. You can find usage example in the the repository's `docker-compose.yml` [file](https://github.com/Freika/dawarich/blob/master/docker-compose.yml#L50). Make sure to add this config to both `dawarich_app` and `dawarich_sidekiq` services.

```yaml
  logging:
      driver: "json-file"
      options:
        max-size: "100m"
        max-file: "5"
```

### Fixed

- Visiting notifications page now marks this notifications as read

---

## [0.8.6] — 2024-07-08

### Added

- Guide on how to setup a reverse proxy for Dawarich in the `docs/how_to_setup_reverse_proxy.md` file. This guide explains how to set up a reverse proxy for Dawarich using Nginx and Apache2.

### Removed

- `MAP_CENTER` env var from the `docker-compose.yml` file. This variable was used to set the default center of the map, but it is not needed anymore, as the map center is now hardcoded in the application. ⚠️ Feel free to remove this variable from your `docker-compose.yml` file. ⚠️

### Fixed

- Fixed a bug where Overland batch payload was not being processed due to missing coordinates in the payload. Now, if the coordinates are missing, the single point is skipped and the rest are being processed.

---

## [0.8.5] — 2024-07-08

### Fixed

- Set `'localhost'` string as a default value for `APPLICATION_HOSTS` environment variable in the `docker-compose.yml` file instead of an array. This is necessary to prevent errors when starting the application.

---

## [0.8.4] — 2024-07-08

### Added

- Support for multiple hosts. Now you can specify the host of the application by setting the `APPLICATION_HOSTS` (note plural form) environment variable in the `docker-compose.yml` file. Example:

```yaml
  dawarich_app:
    image: freikin/dawarich:latest
    container_name: dawarich_app
    environment:
      APPLICATION_HOSTS: "yourhost.com,www.yourhost.com,127.0.0.1"
```

Note, there should be no protocol prefixes in the `APPLICATION_HOSTS` variable, only the hostnames.

⚠️ It would also be better to migrate your current `APPLICATION_HOST` to `APPLICATION_HOSTS` to avoid any issues in the future, as `APPLICATION_HOST` will be deprecated in the nearest future. ⚠️

- Support for HTTPS. Now you can specify the protocol of the application by setting the `APPLICATION_PROTOCOL` environment variable in the `docker-compose.yml` file. Default value is `http` Example:

```yaml
  dawarich_app:
    image: freikin/dawarich:latest
    container_name: dawarich_app
    environment:
      APPLICATION_PROTOCOL: "https"
```

### Fixed

- Support for a `location-history.json` file from Google Takeout. It turned out, this file could contain not only an object with location data history, but also an array of objects with location data history. Now Dawarich can handle both cases and import the data correctly.


---

## [0.8.3] — 2024-07-03

### Added

- Notifications system. Now you will receive a notification when an import or export is finished, when stats update is completed and if any error occurs during any of these processes. Notifications are displayed in the top right corner of the screen and are stored in the database. You can see all your notifications on the Notifications page.
- Swagger API docs for `/api/v1/owntracks/points`. You can find the API docs at `/api-docs`.

---

## [0.8.2] — 2024-06-30

### Added

- Google Takeout geodata, taken from a [mobile devise](https://support.google.com/maps/thread/264641290/export-full-location-timeline-data-in-json-or-similar-format-in-the-new-version-of-timeline?hl=en), is now fully supported and can be imported to the Dawarich. The import process is the same as for other kinds of files, just select the JSON file and choose "Google Phone Takeout" as a source.

### Fixed

- Fixed a bug where an imported point was not being saved to the database if a point with the same timestamp and already existed in the database even if it was other user's point.

---

## [0.8.1] — 2024-06-30

### Added

- First user in the system can now create new users from the Settings page. This is useful for creating new users without the need to enable registrations. Default password for new users is `password`.

### Changed

- Registrations are now disabled by default. On the initial setup, a default user with email `user@domain.com` and password `password` is created. You can change the password in the Settings page.
- On the Imports page, now you can see the real number of points imported. Previously, this number might have not reflect the real number of points imported.

---

## [0.8.0] — 2024-06-25

### Added

- New Settings page to change Dawarich settings.
- New "Fog of War" toggle on the map controls.
- New "Fog of War meters" field in Settings. This field allows you to set the radius in meters around the point to be shown on the map. The map outside of this radius will be covered with a fog of war.

### Changed

- Order of points on Points page is now descending by timestamp instead of ascending.

---

## [0.7.1] — 2024-06-20

In new Settings page you can now change the following settings:

- Maximum distance between two points to consider them as one route
- Maximum time between two points to consider them as one route

### Added

- New Settings page to change Dawarich settings.

### Changed

- Settings link in user menu now redirects to the new Settings page.
- Old settings page is now available undeer Account link in user menu.

---

## [0.7.0] — 2024-06-19

## The GPX MVP Release

This release introduces support for GPX files to be imported. Now you can import GPX files from your devices to Dawarich. The import process is the same as for other kinds of files, just select the GPX file instead and choose "gpx" as a source. Both single-segmented and multi-segmented GPX files are supported.

⚠️ BREAKING CHANGES: ⚠️

- `/api/v1/points` endpoint is removed. Please use `/api/v1/owntracks/points` endpoint to upload your points from OwnTracks mobile app instead.

### Added

- Support for GPX files to be imported.

### Changed

- Couple of unnecessary params were hidden from route popup and now can be shown using `?debug=true` query parameter. This is useful for debugging purposes.

### Removed

- `/exports/download` endpoint is removed. Now you can download your exports directly from the Exports page.
- `/api/v1/points` endpoint is removed.

---

## [0.6.4] — 2024-06-18

### Added

- A link to Dawarich's website in the footer. It ain't much, but it's honest work.

### Fixed

- Fixed version badge in the navbar. Now it will show the correct version of the application.

### Changed

- Default map center location was changed.

---

## [0.6.3] — 2024-06-14

⚠️ IMPORTANT: ⚠️

Please update your `docker-compose.yml` file to include the following changes:

```diff
  dawarich_sidekiq:
    image: freikin/dawarich:latest
    container_name: dawarich_sidekiq
    volumes:
      - gem_cache:/usr/local/bundle/gems
+     - public:/var/app/public
```

### Added

- Added a line with public volume to sidekiq's docker-compose service to allow sidekiq process to write to the public folder

### Fixed

- Fixed a bug where the export file was not being created in the public folder

---

## [0.6.2] — 2024-06-14

This is a debugging release. No changes were made to the application.

---

## [0.6.0] — 2024-06-12

### Added

- Exports page to list existing exports download them or delete them

### Changed

- Exporting process now is done in the background, so user can close the browser tab and come back later to download the file. The status of the export can be checked on the Exports page.

ℹ️ Deleting Export file will only delete the file, not the points in the database. ℹ️

⚠️ BREAKING CHANGES: ⚠️

Volume, exposed to the host machine for placing files to import was changed. See the changes below.

Path for placing files to import was changed from `tmp/imports` to `public/imports`.

```diff
  ...

  dawarich_app:
    image: freikin/dawarich:latest
    container_name: dawarich_app
    volumes:
      - gem_cache:/usr/local/bundle/gems
-     - tmp:/var/app/tmp
+     - public:/var/app/public/imports

  ...
```

```diff
  ...

volumes:
  db_data:
  gem_cache:
  shared_data:
- tmp:
+ public:
```

---

## [0.5.3] — 2024-06-10

### Added

- A data migration to remove points with 0.0, 0.0 coordinates. This is necessary to prevent errors when calculating distance in Stats page.

### Fixed

- Reworked code responsible for importing "Records.json" file from Google Takeout. Now it is more reliable and faster, and should not throw as many errors as before.

---

## [0.5.2] — 2024-06-08

### Added

- Test version of google takeout importing service for exports from users' phones

---

## [0.5.1] — 2024-06-07

### Added

- Background jobs concurrency now can be set with `BACKGROUND_PROCESSING_CONCURRENCY` env variable in `docker-compose.yml` file. Default value is 10.
- Hand-made favicon

### Changed

- Change minutes to days and hours on route popup

### Fixed

- Improved speed of "Stats" page loading by removing unnecessary queries

---

## [0.5.0] — 2024-05-31

### Added

- New buttons to quickly move to today's, yesterday's and 7 days data on the map
- "Download JSON" button to points page
- For debugging purposes, now user can use `?meters_between_routes=500` and `?minutes_between_routes=60` query parameters to set the distance and time between routes to split them on the map. This is useful to understand why routes might not be connected on the map.
- Added scale indicator to the map

### Changed

- Removed "Your data" page as its function was replaced by "Download JSON" button on the points page
- Hovering over a route now also shows time and distance to next route as well as time and distance to previous route. This allows user to understand why routes might not be connected on the map.

---

## [0.4.3] — 2024-05-30

### Added

- Now user can hover on a route and see when it started, when it ended and how much time it took to travel

### Fixed

- Timestamps in export form are now correctly assigned from the first and last points tracked by the user
- Routes are now being split based both on distance and time. If the time between two consecutive points is more than 60 minutes, the route is split into two separate routes. This improves visibility of the routes on the map.

---

## [0.4.2] — 2024-05-29

### Changed

- Routes are now being split into separate one. If distance between two consecutive points is more than 500 meters, the route is split into two separate routes. This improves visibility of the routes on the map.
- Background jobs concurrency is increased from 5 to 10 to speed up the processing of the points.

### Fixed

- Point data, accepted from OwnTracks and Overland, is now being checked for duplicates. If a point with the same timestamp and coordinates already exists in the database, it will not be saved.

---
## [0.4.1] — 2024-05-25

### Added

- Heatmap layer on the map to show the density of points

---

## [0.4.0] — 2024-05-25

**BREAKING CHANGES**:

- `/api/v1/points` is still working, but will be **deprecated** in nearest future. Please use `/api/v1/owntracks/points` instead.
- All existing points recorded directly to the database via Owntracks or Overland will be attached to the user with id 1.

### Added

- Each user now have an api key, which is required to make requests to the API. You can find your api key in your profile settings.
- You can re-generate your api key in your profile settings.
- In your user profile settings you can now see the instructions on how to use the API with your api key for both OwnTracks and Overland.
- Added docs on how to use the API with your api key. Refer to `/api-docs` for more information.
- `POST /api/v1/owntracks/points` endpoint.
- Points are now being attached to a user directly, so you can only see your own points and no other users of your applications can see your points.

### Changed

- `/api/v1/overland/batches` endpoint now requires an api key to be passed in the url. You can find your api key in your profile settings.
- All existing points recorded directly to the database will be attached to the user with id 1.
- All stats and maps are now being calculated and rendered based on the user's points only.
- Default `TIME_ZONE` environment variable is now set to 'UTC' in the `docker-compose.yml` file.

### Fixed

- Fixed a bug where marker on the map was rendering timestamp without considering the timezone.

---

## [0.3.2] — 2024-05-23

### Added

- Docker volume for importing Google Takeout data to the application

### Changed

- Instruction on how to import Google Takeout data to the application

---

## [0.3.1] — 2024-05-23

### Added

- Instruction on how to import Google Takeout data to the application

---

## [0.3.0] — 2024-05-23

### Added

- Add Points page to display all the points as a table with pagination to allow users to delete points
- Sidekiq web interface to monitor background jobs is now available at `/sidekiq`
- Now you can choose a date range of points to be exported

---

## [0.2.6] — 2024-05-23

### Fixed

- Stop selecting `raw_data` column during requests to `imports` and `points` tables to improve performance.

### Changed

- Rename PointsController to MapController along with all the views and routes

### Added

- Add Points page to display all the points as a table with pagination to allow users to delete points

---

## [0.2.5] — 2024-05-21

### Fixed

- Stop ignoring `raw_data` column during requests to `imports` and `points` tables. This was preventing points from being created.

---

## [0.2.4] — 2024-05-19

### Added

- In right sidebar you can now see the total amount of geopoints aside of kilometers traveled

### Fixed

- Improved overall performance if the application by ignoring `raw_data` column during requests to `imports` and `points` tables.

---


## [0.2.3] — 2024-05-18

### Added

- Now you can import `records.json` file from your Google Takeout archive, not just Semantic History Location JSON files. The import process is the same as for Semantic History Location JSON files, just select the `records.json` file instead and choose "google_records" as a source.

---


## [0.2.2] — 2024-05-18

### Added

- Swagger docs, can be found at `https:<your-host>/api-docs`

---

## [0.2.1] — 2024-05-18

### Added

- Cities, visited by user and listed in right sidebar now also have an active link to a date they were visited

### Fixed

- Dark/light theme switcher in navbar is now being saved in user settings, so it persists between sessions

---

## [0.2.0] — 2024-05-05

*Breaking changes:*

This release changes how Dawarich handles a city visit threshold. Previously, the `MINIMUM_POINTS_IN_CITY` environment variable was used to determine the minimum *number of points* in a city to consider it as visited. Now, the `MIN_MINUTES_SPENT_IN_CITY` environment variable is used to determine the minimum *minutes* between two points to consider them as visited the same city.

The logic behind this is the following: if you have a lot of points in a city, it doesn't mean you've spent a lot of time there, especially if your OwnTracks app was in "Move" mode. So, it's better to consider the time spent in a city rather than the number of points.

In your docker-compose.yml file, you need to replace the `MINIMUM_POINTS_IN_CITY` environment variable with `MIN_MINUTES_SPENT_IN_CITY`. The default value is `60`, in minutes.

---

## [0.1.9] — 2024-04-25

### Added

- A test for CheckAppVersion service class

### Changed

- Replaced ActiveStorage with Shrine for file uploads

### Fixed

- `ActiveStorage::FileNotFoundError` error when uploading export files

---

## [0.1.8.1] — 2024-04-21

### Changed

- Set Redis as default cache store

### Fixed

- Consider timezone when parsing datetime params in points controller
- Add rescue for check version service class

---

## [0.1.8] — 2024-04-21

### Added

- Application version badge to the navbar with check for updates button
- Npm dependencies install to Github build workflow
- Footer

### Changed

- Disabled map points rendering by default to improve performance on big datasets

---

## [0.1.7] — 2024-04-17

### Added

- Map controls to toggle polylines and points visibility

### Changed

- Added content padding for mobile view
- Fixed stat card layout for mobile view

---

## [0.1.6.3] — 2024-04-07

### Changed

- Removed strong_params from POST /api/v1/points

---

## [0.1.6.1] — 2024-04-06

### Fixed

- `ActiveStorage::FileNotFoundError: ActiveStorage::FileNotFoundError` error when uploading export files

---

## [0.1.6] — 2024-04-06

You can now use [Overland](https://overland.p3k.app/) mobile app to track your location.

### Added

- Overland API endpoint (POST /api/v1/overland/batches)

### Changed

### Fixed

---

## [0.1.5] — 2024-04-05

You can now specify the host of the application by setting the `APPLICATION_HOST` environment variable in the `docker-compose.yml` file.

### Added

- Added version badge to navbar
- Added APPLICATION_HOST environment variable to docker-compose.yml to allow user to specify the host of the application
- Added CHANGELOG.md to keep track of changes

### Changed

- Specified gem version in Docker entrypoint

### Fixed<|MERGE_RESOLUTION|>--- conflicted
+++ resolved
@@ -4,15 +4,17 @@
 The format is based on [Keep a Changelog](http://keepachangelog.com/)
 and this project adheres to [Semantic Versioning](http://semver.org/).
 
-<<<<<<< HEAD
-# [0.30.9] - 2025-08-10
+
+# [0.30.10] - 2025-08-19
+
 
 ## Added
 
 - Internal data structure for separate devices in a single user account.
 - Geodata from Immich and Photoprism now will also write `tracker_id` to the points table. This will allow to group points by device. It's a good idea to delete your existing imports from Photoprism and Immich and import them again. This will remove existing points and re-import them as long as photos are still available.
 - [ ] Add tracker_id index to points table
-=======
+
+
 
 # [0.30.9] - 2025-08-19
 
@@ -26,7 +28,6 @@
 - X-Dawarich-Response and X-Dawarich-Version headers are now returned for all API responses.
 - Trial version for cloud users is now available.
 
->>>>>>> 4e75943d
 
 
 # [0.30.8] - 2025-08-01
