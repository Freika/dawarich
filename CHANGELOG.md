# Change Log
All notable changes to this project will be documented in this file.

The format is based on [Keep a Changelog](http://keepachangelog.com/)
and this project adheres to [Semantic Versioning](http://semver.org/).

<<<<<<< HEAD
# 0.24.2 - 2025-02-11

### Changed

- The `docker-compose.yml` file was refactored to use new container names.
- Default path for redis volume was changed from `/var/shared/redis` to `/data` to fix persistence issues. #148

### Removed

ENV vars removed from the docker-compose.yml:

```
TIME_ZONE: Europe/London
APPLICATION_PROTOCOL: http
DISTANCE_UNIT: km
PHOTON_API_HOST: photon.komoot.io
PHOTON_API_USE_HTTPS: true
MIN_MINUTES_SPENT_IN_CITY: 60
APPLICATION_HOST: localhost
```

Link to the https://dawarich.app/docs/environment-variables-and-settings page added instead, and the app itself is now using defaults that can be changed if env vars are provided.

# 0.24.1 - 2025-02-11
=======
# 0.24.2 - 2025-02-15

## Fixed

- Fixed a bug where background jobs to import Immich and Photoprism geolocation data data could not be created by non-admin users.
- Fixed a bug where upon point deletion there was an error it was not being removed from the map, while it was actually deleted from the database. #883
- Fixed a bug where upon import deletion stats were not being recalculated. #824

### Changed

- Restrict access to Sidekiq in non self-hosted mode.
- Restrict access to background jobs in non self-hosted mode.
- Restrict access to users management in non self-hosted mode.

# 0.24.1 - 2025-02-13
>>>>>>> d6cec772

## Custom map tiles

In the user settings, you can now set a custom tile URL for the map. This is useful if you want to use a custom map tile provider or if you want to use a map tile provider that is not listed in the dropdown.

To set a custom tile URL, go to the user settings and set the `Maps` section to your liking. Be mindful that currently, only raster tiles are supported. The URL should be a valid tile URL, like `https://{s}.tile.openstreetmap.org/{z}/{x}/{y}.png`. You, as the user, are responsible for any extra costs that may occur due to using a custom tile URL.

### Added

- Safe settings for user with default values.
- Nominatim API is now supported as a reverse geocoding provider.
- In the user settings, you can now set a custom tile URL for the map. #429 #715
- In the user map settings, you can now see a chart of map tiles usage.
- If you have Prometheus exporter enabled, you can now see a `ruby_dawarich_map_tiles` metric in Prometheus, which shows the total number of map tiles loaded. Example:

```
# HELP ruby_dawarich_map_tiles_usage
# TYPE ruby_dawarich_map_tiles_usage counter
ruby_dawarich_map_tiles_usage 99
```

### Fixed

- Speed on the Points page is now being displayed in kilometers per hour. #700
- Fog of war displacement #774

### Reverted

- #748

# 0.24.0 - 2025-02-10

## Points speed units

Dawarich expects speed to be sent in meters per second. It's already known that OwnTracks and GPSLogger (in some configurations) are sending speed in kilometers per hour.

In GPSLogger it's easily fixable: if you previously had `"vel": "%SPD_KMH"`, change it to `"vel": "%SPD"`, like it's described in the [docs](https://dawarich.app/docs/tutorials/track-your-location#gps-logger).

In OwnTracks it's a bit more complicated. You can't change the speed unit in the settings, so Dawarich will expect speed in kilometers per hour and will convert it to meters per second. Nothing is needed to be done from your side.

Now, we need to fix existing points with speed in kilometers per hour. The following guide assumes that you have been tracking your location exclusively with speed in kilometers per hour. If you have been using both speed units (say, were tracking with OwnTracks in kilometers per hour and with GPSLogger in meters per second), you need to decide what to do with points that have speed in kilometers per hour, as there is no easy way to distinguish them from points with speed in meters per second.

To convert speed in kilometers per hour to meters per second in your points, follow these steps:

1. Enter [Dawarich console](https://dawarich.app/docs/FAQ#how-to-enter-dawarich-console)
2. Run `points = Point.where(import_id: nil).where.not(velocity: [nil, "0"]).where("velocity NOT LIKE '%.%'")`. This will return all tracked (not imported) points.
3. Run
```ruby
points.update_all("velocity = CAST(ROUND(CAST((CAST(velocity AS FLOAT) * 1000 / 3600) AS NUMERIC), 1) AS TEXT)")

```

This will convert speed in kilometers per hour to meters per second and round it to 1 decimal place.

If you have been using both speed units, but you know the dates where you were tracking with speed in kilometers per hour, on the second step of the instruction above, you can add `where("timestamp BETWEEN ? AND ?", Date.parse("2025-01-01").beginning_of_day.to_i, Date.parse("2025-01-31").end_of_day.to_i)` to the query to convert speed in kilometers per hour to meters per second only for a specific period of time. Resulting query will look like this:

```ruby
start_at = DateTime.new(2025, 1, 1, 0, 0, 0).in_time_zone(Time.current.time_zone).to_i
end_at = DateTime.new(2025, 1, 31, 23, 59, 59).in_time_zone(Time.current.time_zone).to_i
points = Point.where(import_id: nil).where.not(velocity: [nil, "0"]).where("timestamp BETWEEN ? AND ?", start_at, end_at).where("velocity NOT LIKE '%.%'")
```

This will select points tracked between January 1st and January 31st 2025. Then just use step 3 to convert speed in kilometers per hour to meters per second.

### Changed

- Speed for points, that are sent to Dawarich via `POST /api/v1/owntracks/points` endpoint, will now be converted to meters per second, if `topic` param is sent. The official GPSLogger instructions are assuming user won't be sending `topic` param, so this shouldn't affect you if you're using GPSLogger.

### Fixed

- After deleting one point from the map, other points can now be deleted as well. #723 #678
- Fixed a bug where export file was not being deleted from the server after it was deleted. #808
- After an area was drawn on the map, a popup is now being shown to allow user to provide a name and save the area. #740
- Docker entrypoints now use database name to fix problem with custom database names.
- Garmin GPX files with empty tracks are now being imported correctly. #827

### Added

- `X-Dawarich-Version` header to the `GET /api/v1/health` endpoint response.

# 0.23.6 - 2025-02-06

### Added

- Enabled Postgis extension for PostgreSQL.
- Trips are now store their paths in the database independently of the points.
- Trips are now being rendered on the map using their precalculated paths instead of list of coordinates.

### Changed

- Ruby version was updated to 3.4.1.
- Requesting photos on the Map page now uses the start and end dates from the URL params. #589

# 0.23.5 - 2025-01-22

### Added

- A test for building rc Docker image.

### Fixed

- Fix authentication to `GET /api/v1/countries/visited_cities` with header `Authorization: Bearer YOUR_API_KEY` instead of `api_key` query param. #679
- Fix a bug where a gpx file with empty tracks was not being imported. #646
- Fix a bug where rc version was being checked as a stable release. #711

# 0.23.3 - 2025-01-21

### Changed

- Synology-related files are now up to date. #684

### Fixed

- Drastically improved performance for Google's Records.json import. It will now take less than 5 minutes to import 500,000 points, which previously took a few hours.

### Fixed

- Add index only if it doesn't exist.

# 0.23.1 - 2025-01-21

### Fixed

- Renamed unique index on points to `unique_points_lat_long_timestamp_user_id_index` to fix naming conflict with `unique_points_index`.

# 0.23.0 - 2025-01-20

## ⚠️ IMPORTANT ⚠️

This release includes a data migration to remove duplicated points from the database. It will not remove anything except for duplcates from the `points` table, but please make sure to create a [backup](https://dawarich.app/docs/tutorials/backup-and-restore) before updating to this version.

### Added

- `POST /api/v1/points/create` endpoint added.
- An index to guarantee uniqueness of points across `latitude`, `longitude`, `timestamp` and `user_id` values. This is introduced to make sure no duplicates will be created in the database in addition to previously existing validations.
- `GET /api/v1/users/me` endpoint added to get current user.

# 0.22.4 - 2025-01-20

### Added

- You can now drag-n-drop a point on the map to update its position. Enable the "Points" layer on the map to see the points.
- `PATCH /api/v1/points/:id` endpoint added to update a point. It only accepts `latitude` and `longitude` params. #51 #503

### Changed

- Run seeds even in prod env so Unraid users could have default user.
- Precompile assets in production env using dummy secret key base.

### Fixed

- Fixed a bug where route wasn't highlighted when it was hovered or clicked.

# 0.22.3 - 2025-01-14

### Changed

- The Map now uses a canvas to draw polylines, points and fog of war. This should improve performance in browser with a lot of points and polylines.

# 0.22.2 - 2025-01-13

✨ The Fancy Routes release ✨

### Added

- In the Map Settings (coggle in the top left corner of the map), you can now enable/disable the Fancy Routes feature. Simply said, it will color your routes based on the speed of each segment.
- Hovering over a polyline now shows the speed of the segment. Move cursor over a polyline to see the speed of different segments.
- Distance and points number in the custom control to the map.

### Changed

- The name of the "Polylines" feature is now "Routes".

⚠️ Important note on the Prometheus monitoring ⚠️

In the previous release, `bin/dev` command in the default `docker-compose.yml` file was replaced with `bin/rails server -p 3000 -b ::`, but this way Dawarich won't be able to start Prometheus Exporter. If you want to use Prometheus monitoring, you need to use `bin/dev` command instead.

Example:

```diff
  dawarich_app:
    image: freikin/dawarich:latest
...
-    command: ['bin/rails', 'server', '-p', '3000', '-b', '::']
+    command: ['bin/dev']
```

# 0.22.1 - 2025-01-09

### Removed

- Gems caching volume from the `docker-compose.yml` file.

To update existing `docker-compose.yml` to new changes, refer to the following:

```diff
  dawarich_app:
    image: freikin/dawarich:latest
...
    volumes:
-      - dawarich_gem_cache_app:/usr/local/bundle/gems
...
  dawarich_sidekiq:
    image: freikin/dawarich:latest
...
    volumes:
-      - dawarich_gem_cache_app:/usr/local/bundle/gems
...

volumes:
  dawarich_db_data:
- dawarich_gem_cache_app:
- dawarich_gem_cache_sidekiq:
  dawarich_shared:
  dawarich_public:
  dawarich_watched:
```

### Changed

- `GET /api/v1/health` endpoint now returns a `X-Dawarich-Response: Hey, Im alive and authenticated!` header if user is authenticated.

# 0.22.0 - 2025-01-09

⚠️ This release introduces a breaking change. ⚠️

Please read this release notes carefully before upgrading.

Docker-related files were moved to the `docker` directory and some of them were renamed. Before upgrading, study carefully changes in the `docker/docker-compose.yml` file and update your docker-compose file accordingly, so it uses the new files and commands. Copying `docker/docker-compose.yml` blindly may lead to errors.

No volumes were removed or renamed, so with a proper docker-compose file, you should be able to upgrade without any issues.

To update existing `docker-compose.yml` to new changes, refer to the following:

```diff
  dawarich_app:
    image: freikin/dawarich:latest
...
-    entrypoint: dev-entrypoint.sh
-    command: ['bin/dev']
+    entrypoint: web-entrypoint.sh
+    command: ['bin/rails', 'server', '-p', '3000', '-b', '::']
...
  dawarich_sidekiq:
    image: freikin/dawarich:latest
...
-    entrypoint: dev-entrypoint.sh
-    command: ['bin/dev']
+    entrypoint: sidekiq-entrypoint.sh
+    command: ['bundle', 'exec', 'sidekiq']
```

Although `docker-compose.production.yml` was added, it's not being used by default. It's just an example of how to configure Dawarich for production. The default `docker-compose.yml` file is still recommended for running the app.

### Changed

- All docker-related files were moved to the `docker` directory.
- Default memory limit for `dawarich_app` and `dawarich_sidekiq` services was increased to 4GB.
- `dawarich_app` and `dawarich_sidekiq` services now use separate entrypoint scripts.
- Gems (dependency libraries) are now being shipped as part of the Dawarich Docker image.

### Fixed

- Visit suggesting job does nothing if user has no tracked points.
- `BulkStatsCalculationJob` now being called without arguments in the data migration.

### Added

- A proper production Dockerfile, docker-compose and env files.

# 0.21.6 - 2025-01-07

### Changed

- Disabled visit suggesting job after import.
- Improved performance of the `User#years_tracked` method.

### Fixed

- Inconsistent password for the `dawarich_db` service in `docker-compose_mounted_volumes.yml`. #605
- Points are now being rendered with higher z-index than polylines. #577
- Run cache cleaning and preheating jobs only on server start. #594

# 0.21.5 - 2025-01-07

You may now use Geoapify API for reverse geocoding. To obtain an API key, sign up at https://myprojects.geoapify.com/ and create a new project. Make sure you have read and understood the [pricing policy](https://www.geoapify.com/pricing) and [Terms and Conditions](https://www.geoapify.com/terms-and-conditions/).

### Added

- Geoapify API support for reverse geocoding. Provide `GEOAPIFY_API_KEY` env var to use it.

### Removed

- Photon ENV vars from the `.env.development` and docker-compose.yml files.
- `APPLICATION_HOST` env var.
- `REVERSE_GEOCODING_ENABLED` env var.

# 0.21.4 - 2025-01-05

### Fixed

- Fixed a bug where Photon API for patreon supporters was not being used for reverse geocoding.

# 0.21.3 - 2025-01-04

### Added

- A notification about Photon API being under heavy load.

### Removed

- The notification about telemetry being enabled.

### Reverted

- ~~Imported points will now be reverse geocoded only after import is finished.~~

# 0.21.2 - 2024-12-25

### Added

- Logging for Immich responses.
- Watcher now supports all data formats that can be imported via web interface.

### Changed

- Imported points will now be reverse geocoded only after import is finished.

### Fixed

- Markers on the map are now being rendered with higher z-index than polylines. #577

# 0.21.1 - 2024-12-24

### Added

- Cache cleaning and preheating upon application start.
- `PHOTON_API_KEY` env var to set Photon API key. It's an optional env var, but it's required if you want to use Photon API as a Patreon supporter.
- 'X-Dawarich-Response' header to the `GET /api/v1/health` endpoint. It's set to 'Hey, I\'m alive!' to make it easier to check if the API is working.

### Changed

- Custom config for PostgreSQL is now optional in `docker-compose.yml`.

# 0.21.0 - 2024-12-20

⚠️ This release introduces a breaking change. ⚠️

The `dawarich_db` service now uses a custom `postgresql.conf` file.

As @tabacha pointed out in #549, the default `shm_size` for the `dawarich_db` service is too small and it may lead to database performance issues. This release introduces a `shm_size` parameter to the `dawarich_db` service to increase the size of the shared memory for PostgreSQL. This should help database with peforming vacuum and other operations. Also, it introduces a custom `postgresql.conf` file to the `dawarich_db` service.

To mount a custom `postgresql.conf` file, you need to create a `postgresql.conf` file in the `dawarich_db` service directory and add the following line to it:

```diff
  dawarich_db:
    image: postgis/postgis:14-3.5-alpine
    shm_size: 1G
    container_name: dawarich_db
    volumes:
      - dawarich_db_data:/var/lib/postgresql/data
      - dawarich_shared:/var/shared
+     - ./postgresql.conf:/etc/postgresql/postgres.conf # Provide path to custom config
  ...
    healthcheck:
      test: [ "CMD-SHELL", "pg_isready -U postgres -d dawarich_development" ]
      interval: 10s
      retries: 5
      start_period: 30s
      timeout: 10s
+   command: postgres -c config_file=/etc/postgresql/postgres.conf # Use custom config
```

To ensure your database is using custom config, you can connect to the container (`docker exec -it dawarich_db psql -U postgres`) and run `SHOW config_file;` command. It should return the following path: `/etc/postgresql/postgresql.conf`.

An example of a custom `postgresql.conf` file is provided in the `postgresql.conf.example` file.

### Added

- A button on a year stats card to update stats for the whole year. #466
- A button on a month stats card to update stats for a specific month. #466
- A confirmation alert on the Notifications page before deleting all notifications.
- A `shm_size` parameter to the `dawarich_db` service to increase the size of the shared memory for PostgreSQL. This should help database with peforming vacuum and other operations.

```diff
  ...
  dawarich_db:
    image: postgis/postgis:14-3.5-alpine
+   shm_size: 1G
  ...
```

- In addition to `api_key` parameter, `Authorization` header is now being used to authenticate API requests. #543

Example:

```
Authorization: Bearer YOUR_API_KEY
```

### Changed

- The map borders were expanded to make it easier to scroll around the map for New Zealanders.
- The `dawarich_db` service now uses a custom `postgresql.conf` file.
- The popup over polylines now shows dates in the user's format, based on their browser settings.

# 0.20.2 - 2024-12-17

### Added

- A point id is now being shown in the point popup.

### Fixed

- North Macedonia is now being shown on the scratch map. #537

### Changed

- The app process is now bound to :: instead of 0.0.0.0 to provide compatibility with IPV6.
- The app was updated to use Rails 8.0.1.

# 0.20.1 - 2024-12-16

### Fixed

- Setting `reverse_geocoded_at` for points that don't have geodata is now being performed in background job, in batches of 10,000 points to prevent memory exhaustion and long-running data migration.

# 0.20.0 - 2024-12-16

### Added

- `GET /api/v1/points/tracked_months` endpoint added to get list of tracked years and months.
- `GET /api/v1/countries/visited_cities` endpoint added to get list of visited cities.
- A link to the docs leading to a help chart for k8s. #550
- A button to delete all notifications. #548
- A support for `RAILS_LOG_LEVEL` env var to change log level. More on that here: https://guides.rubyonrails.org/debugging_rails_applications.html#log-levels. The available log levels are: `:debug`, `:info`, `:warn`, `:error`, `:fatal`, and `:unknown`, corresponding to the log level numbers from 0 up to 5, respectively. The default log level is `:debug`. #540
- A devcontainer to improve developers experience. #546

### Fixed

- A point popup is no longer closes when hovering over a polyline. #536
- When polylines layer is disabled and user deletes a point from its popup, polylines layer is no longer being enabled right away. #552
- Paths to gems within the sidekiq and app containers. #499

### Changed

- Months and years navigation is moved to a map panel on the right side of the map.
- List of visited cities is now being shown in a map panel on the right side of the map.

# 0.19.7 - 2024-12-11

### Fixed

- Fixed a bug where upon deleting a point on the map, the confirmation dialog was shown multiple times and the point was not being deleted from the map until the page was reloaded. #435

### Changed

- With the "Points" layer enabled on the map, points with negative speed are now being shown in orange color. Since Overland reports negative speed for points that might be faulty, this should help you to identify them.
- On the Points page, speed of the points with negative speed is now being shown in red color.

# 0.19.6 - 2024-12-11

⚠️ This release introduces a breaking change. ⚠️

The `dawarich_shared` volume now being mounted to `/data` instead of `/var/shared` within the container. It fixes Redis data being lost on container restart.

To change this, you need to update the `docker-compose.yml` file:

```diff
  dawarich_redis:
    image: redis:7.0-alpine
    container_name: dawarich_redis
    command: redis-server
    volumes:
+     - dawarich_shared:/data
    restart: always
    healthcheck:
```

Telemetry is now disabled by default. To enable it, you need to set `ENABLE_TELEMETRY` env var to `true`. For those who have telemetry enabled using `DISABLE_TELEMETRY` env var set to `false`, telemetry is now disabled by default.

### Fixed

- Flash messages are now being removed after 5 seconds.
- Fixed broken migration that was preventing the app from starting.
- Visits page is now loading a lot faster than before.
- Redis data should now be preserved on container restart.
- Fixed a bug where export files could have double extension, e.g. `file.gpx.gpx`.

### Changed

- Places page is now accessible from the Visits & Places tab on the navbar.
- Exporting process is now being logged.
- `ENABLE_TELEMETRY` env var is now used instead of `DISABLE_TELEMETRY` to enable/disable telemetry.

# 0.19.5 - 2024-12-10

### Fixed

- Fixed a bug where the map and visits pages were throwing an error due to incorrect approach to distance calculation.

# 0.19.4 - 2024-12-10

⚠️ This release introduces a breaking change. ⚠️

The `GET /api/v1/trips/:id/photos` endpoint now returns a different structure of the response:

```diff
{
  id: 1,
  latitude: 10,
  longitude: 10,
  localDateTime: "2024-01-01T00:00:00Z",
  originalFileName: "photo.jpg",
  city: "Berlin",
  state: "Berlin",
  country: "Germany",
  type: "image",
+ orientation: "portrait",
  source: "photoprism"
}
```

### Fixed

- Fixed a bug where the Photoprism photos were not being shown on the trip page.
- Fixed a bug where the Immich photos were not being shown on the trip page.
- Fixed a bug where the route popup was showing distance in kilometers instead of miles. #490

### Added

- A link to the Photoprism photos on the trip page if there are any.
- A `orientation` field in the Api::PhotoSerializer, hence the `GET /api/v1/photos` endpoint now includes the orientation of the photo. Valid values are `portrait` and `landscape`.
- Examples for the `type`, `orientation` and `source` fields in the `GET /api/v1/photos` endpoint in the Swagger UI.
- `DISABLE_TELEMETRY` env var to disable telemetry. More on telemetry: https://dawarich.app/docs/tutorials/telemetry
- `reverse_geocoded_at` column added to the `points` table.

### Changed

- On the Stats page, the "Reverse geocoding" section is now showing the number of points that were reverse geocoded based on `reverse_geocoded_at` column, value of which is based on the time when the point was reverse geocoded. If no geodata for the point is available, `reverse_geocoded_at` will be set anyway. Number of points that were reverse geocoded but no geodata is available for them is shown below the "Reverse geocoded" number.


# 0.19.3 - 2024-12-06

### Changed

- Refactored stats calculation to calculate only necessary stats, instead of calculating all stats
- Stats are now being calculated every 1 hour instead of 6 hours
- List of years on the Map page is now being calculated based on user's points instead of stats. It's also being cached for 1 day due to the fact that it's usually a heavy operation based on the number of points.
- Reverse-geocoding points is now being performed in batches of 1,000 points to prevent memory exhaustion.

### Added

- In-app notification about telemetry being enabled.

# 0.19.2 - 2024-12-04

## The Telemetry release

Dawarich now can collect usage metrics and send them to InfluxDB. Before this release, the only metrics that could be somehow tracked by developers (only @Freika, as of now) were the number of stars on GitHub and the overall number of docker images being pulled, across all versions of Dawarich, non-splittable by version. New in-app telemetry will allow us to track more granular metrics, allowing me to make decisions based on facts, not just guesses.

I'm aware about the privacy concerns, so I want to be very transparent about what data is being sent and how it's used.

Data being sent:

- Number of DAU (Daily Active Users)
- App version
- Instance ID (unique identifier of the Dawarich instance built by hashing the api key of the first user in the database)

The data is being sent to a InfluxDB instance hosted by me and won't be shared with anyone.

Basically this set of metrics allows me to see how many people are using Dawarich and what versions they are using. No other data is being sent, nor it gives me any knowledge about individual users or their data or activity.

The telemetry is enabled by default, but it **can be disabled** by setting `DISABLE_TELEMETRY` env var to `true`. The dataset might change in the future, but any changes will be documented here in the changelog and in every release as well as on the [telemetry page](https://dawarich.app/docs/tutorials/telemetry) of the website docs.

### Added

- Telemetry feature. It's now collecting usage metrics and sending them to InfluxDB.

# 0.19.1 - 2024-12-04

### Fixed

- Sidekiq is now being correctly exported to Prometheus with `PROMETHEUS_EXPORTER_ENABLED=true` env var in `dawarich_sidekiq` service.

# 0.19.0 - 2024-12-04

## The Photoprism integration release

⚠️ This release introduces a breaking change. ⚠️
The `GET /api/v1/photos` endpoint now returns following structure of the response:

```json
[
  {
    "id": "1",
    "latitude": 11.22,
    "longitude": 12.33,
    "localDateTime": "2024-01-01T00:00:00Z",
    "originalFileName": "photo.jpg",
    "city": "Berlin",
    "state": "Berlin",
    "country": "Germany",
    "type": "image", // "image" or "video"
    "source": "photoprism" // "photoprism" or "immich"
  }
]
```

### Added

- Photos from Photoprism are now can be shown on the map. To enable this feature, you need to provide your Photoprism instance URL and API key in the Settings page. Then you need to enable "Photos" layer on the map (top right corner).
- Geodata is now can be imported from Photoprism to Dawarich. The "Import Photoprism data" button on the Imports page will start the import process.

### Fixed

- z-index on maps so they won't overlay notifications dropdown
- Redis connectivity where it's not required

# 0.18.2 - 2024-11-29

### Added

- Demo account. You can now login with `demo@dawarich.app` / `password` to see how Dawarich works. This replaces previous default credentials.

### Changed

- The login page now shows demo account credentials if `DEMO_ENV` env var is set to `true`.

# 0.18.1 - 2024-11-29

### Fixed

- Fixed a bug where the trips interface was breaking when Immich integration is not configured.

### Added

- Flash messages are now being shown on the map when Immich integration is not configured.

# 0.18.0 - 2024-11-28

## The Trips release

You can now create, edit and delete trips. To create a trip, click on the "New Trip" button on the Trips page. Provide a name, date and time for start and end of the trip. You can add your own notes to the trip as well.

If you have points tracked during provided timeframe, they will be automatically added to the trip and will be shown on the trip map.

Also, if you have Immich integrated, you will see photos from the trip on the trip page, along with a link to look at them on Immich.

### Added

- The Trips feature. Read above for more details.

### Changed

- Maps are now not so rough on the edges.

# 0.17.2 - 2024-11-27

### Fixed

- Retrieving photos from Immich now using `takenAfter` and `takenBefore` instead of `createdAfter` and `createdBefore`. With `createdAfter` and `createdBefore` Immich was returning no items some years.

# 0.17.1 - 2024-11-27

### Fixed

- Retrieving photos from Immich now correctly handles cases when Immich returns no items. It also logs the response from Immich for debugging purposes.

# 0.17.0 - 2024-11-26

## The Immich Photos release

With this release, Dawarich can now show photos from your Immich instance on the map.

To enable this feature, you need to provide your Immich instance URL and API key in the Settings page. Then you need to enable "Photos" layer on the map (top right corner).

An important note to add here is that photos are heavy and hence generate a lot of traffic. The response from Immich for specific dates is being cached in Redis for 1 day, and that may lead to Redis taking a lot more space than previously. But since the cache is being expired after 24 hours, you'll get your space back pretty soon.

The other thing worth mentioning is how Dawarich gets data from Immich. It goes like this:

1. When you click on the "Photos" layer, Dawarich will make a request to `GET /api/v1/photos` endpoint to get photos for the selected timeframe.
2. This endpoint will make a request to `POST /search/metadata` endpoint of your Immich instance to get photos for the selected timeframe.
3. The response from Immich is being cached in Redis for 1 day.
4. Dawarich's frontend will make a request to `GET /api/v1/photos/:id/thumbnail.jpg` endpoint to get photo thumbnail from Immich. The number of requests to this endpoint will depend on how many photos you have in the selected timeframe.
5. For each photo, Dawarich's frontend will make a request to `GET /api/v1/photos/:id/thumbnail.jpg` endpoint to get photo thumbnail from Immich. This thumbnail request is also cached in Redis for 1 day.


### Added

- If you have provided your Immich instance URL and API key, the map will now show photos from your Immich instance when Photos layer is enabled.
- `GET /api/v1/photos` endpoint added to get photos from Immich.
- `GET /api/v1/photos/:id/thumbnail.jpg` endpoint added to get photo thumbnail from Immich.

# 0.16.9 - 2024-11-24

### Changed

- Rate limit for the Photon API is now 1 request per second. If you host your own Photon API instance, reverse geocoding requests will not be limited.
- Requests to the Photon API are now have User-Agent header set to "Dawarich #{APP_VERSION} (https://dawarich.app)"

# 0.16.8 - 2024-11-20

### Changed

- Default number of Puma workers is now 2 instead of 1. This should improve the performance of the application. If you have a lot of users, you might want to increase the number of workers. You can do this by setting the `WEB_CONCURRENCY` env var in your `docker-compose.yml` file. Example:

```diff
  dawarich_app:
    image: freikin/dawarich:latest
    container_name: dawarich_app
    environment:
      ...
      WEB_CONCURRENCY: "2"
```

# 0.16.7 - 2024-11-20

### Changed

- Prometheus exporter is now bound to 0.0.0.0 instead of localhost
- `PROMETHEUS_EXPORTER_HOST` and `PROMETHEUS_EXPORTER_PORT` env vars were added to the `docker-compose.yml` file to allow you to set the host and port for the Prometheus exporter. They should be added to both `dawarich_app` and `dawarich_sidekiq` services Example:

```diff
  dawarich_app:
    image: freikin/dawarich:latest
    container_name: dawarich_app
    environment:
      ...
      PROMETHEUS_EXPORTER_ENABLED: "true"
+     PROMETHEUS_EXPORTER_HOST: 0.0.0.0
+     PROMETHEUS_EXPORTER_PORT: "9394"

  dawarich_sidekiq:
    image: freikin/dawarich:latest
    container_name: dawarich_sidekiq
    environment:
      ...
      PROMETHEUS_EXPORTER_ENABLED: "true"
+     PROMETHEUS_EXPORTER_HOST: dawarich_app
+     PROMETHEUS_EXPORTER_PORT: "9394"
```

# 0.16.6 - 2024-11-20

### Added

- Dawarich now can export metrics to Prometheus. You can find the metrics at `your.host:9394/metrics` endpoint. The metrics are being exported in the Prometheus format and can be scraped by Prometheus server. To enable exporting, set the `PROMETHEUS_EXPORTER_ENABLED` env var in your docker-compose.yml to `true`. Example:

```yaml
  dawarich_app:
    image: freikin/dawarich:latest
    container_name: dawarich_app
    environment:
      ...
      PROMETHEUS_EXPORTER_ENABLED: "true"
```

# 0.16.5 - 2024-11-18

### Changed

- Dawarich now uses `POST /api/search/metadata` endpoint to get geodata from Immich.

# 0.16.4 - 2024-11-12

### Added

- Admins can now see all users in the system on the Users page. The path is `/settings/users`.

### Changed

- Admins can now provide custom password for new users and update passwords for existing users on the Users page.
- The `bin/dev` file will no longer run `bin/rails tailwindcss:watch` command. It's useful only for development and doesn't really make sense to run it in production.

### Fixed

- Exported files will now always have an extension when downloaded. Previously, the extension was missing in case of GPX export.
- Deleting and sorting points on the Points page will now preserve filtering and sorting params when points are deleted or sorted. Previously, the page was being reloaded and filtering and sorting params were lost.

# 0.16.3 - 2024-11-10

### Fixed

- Make ActionCable respect REDIS_URL env var. Previously, ActionCable was trying to connect to Redis on localhost.

# 0.16.2 - 2024-11-08

### Fixed

- Exported GPX file now being correctly recognized as valid by Garmin Connect, Adobe Lightroom and (probably) other services. Previously, the exported GPX file was not being recognized as valid by these services.

# 0.16.1 - 2024-11-08

### Fixed

- Speed is now being recorded into points when a GPX file is being imported. Previously, the speed was not being recorded.
- GeoJSON file from GPSLogger now can be imported to Dawarich. Previously, the import was failing due to incorrect parsing of the file.

### Changed

- The Vists suggestion job is disabled. It will be re-enabled in the future with a new approach to the visit suggestion process.

# 0.16.0 - 2024-11-07

## The Websockets release

### Added

- New notifications are now being indicated with a blue-ish dot in the top right corner of the screen. Hovering over the bell icon will show you last 10 notifications.
- New points on the map will now be shown in real-time. No need to reload the map to see new points.
- User can now enable or disable Live Mode in the map controls. When Live Mode is enabled, the map will automatically scroll to the new points as they are being added to the map.

### Changed

- Scale on the map now shows the distance both in kilometers and miles.

# 0.15.13 - 2024-11-01

### Added

- `GET /api/v1/countries/borders` endpoint to get countries for scratch map feature

# 0.15.12 - 2024-11-01

### Added

- Scratch map. You can enable it in the map controls. The scratch map highlight countries you've visited. The scratch map is working properly only if you have your points reverse geocoded.

# 0.15.11 - 2024-10-29

### Added

- Importing Immich data on the Imports page now will trigger an attempt to write raw json file with the data from Immich to `tmp/imports/immich_raw_data_CURRENT_TIME_USER_EMAIL.json` file. This is useful to debug the problem with the import if it fails. #270

### Fixed

- New app version is now being checked every 6 hours instead of 1 day and the check is being performed in the background. #238

### Changed

- ⚠️ The instruction to import `Records.json` from Google Takeout now mentions `tmp/imports` directory instead of `public/imports`. ⚠️ #326
- Hostname definition for Sidekiq healtcheck to solve #344. See the diff:

```diff
  dawarich_sidekiq:
    image: freikin/dawarich:latest
    container_name: dawarich_sidekiq
    healthcheck:
-     test: [ "CMD-SHELL", "bundle exec sidekiqmon processes | grep $(hostname)" ]
+     test: [ "CMD-SHELL", "bundle exec sidekiqmon processes | grep ${HOSTNAME}" ]
```

- Renamed directories used by app and sidekiq containers for gems cache to fix #339:

```diff
  dawarich_app:
    image: freikin/dawarich:latest
    container_name: dawarich_sidekiq
    volumes:
-     - gem_cache:/usr/local/bundle/gems
+     - gem_cache:/usr/local/bundle/gems_app

...

  dawarich_sidekiq:
    image: freikin/dawarich:latest
    container_name: dawarich_sidekiq
    volumes:
-     - gem_cache:/usr/local/bundle/gems
+     - gem_cache:/usr/local/bundle/gems_sidekiq
```

# 0.15.10 - 2024-10-25

### Fixed

- Data migration that prevented the application from starting.

# 0.15.9 - 2024-10-24

### Fixed

- Stats distance calculation now correctly calculates the daily distances.

### Changed

- Refactored the stats calculation process to make it more efficient.

# 0.15.8 - 2024-10-22

### Added

- User can now select between "Raw" and "Simplified" mode in the map controls. "Simplified" mode will show less points, improving the map performance. "Raw" mode will show all points.

# 0.15.7 - 2024-10-19

### Fixed

- A bug where "RuntimeError: failed to get urandom" was being raised upon importing attempt on Synology.

# 0.15.6 - 2024-10-19

### Fixed

- Import of Owntracks' .rec files now correctly imports points. Previously, the import was failing due to incorrect parsing of the file.

# 0.15.5 - 2024-10-16

### Fixed

- Fixed a bug where Google Takeout import was failing due to unsupported date format with milliseconds in the file.
- Fixed a bug that prevented using the Photon API host with http protocol. Now you can use both http and https protocols for the Photon API host. You now need to explicitly provide `PHOTON_API_USE_HTTPS` to be `true` or `false` depending on what protocol you want to use. [Example](https://github.com/Freika/dawarich/blob/master/docker-compose.yml#L116-L117) is in the `docker-compose.yml` file.

### Changed

- The Map page now by default uses timeframe based on last point tracked instead of the today's points. If there are no points, the map will use the today's timeframe.
- The map on the Map page can no longer be infinitely scrolled horizontally. #299

# 0.15.4 - 2024-10-15

### Changed

- Use static version of `geocoder` library that supports http and https for Photon API host. This is a temporary solution until the change is available in a stable release.

### Added

- Owntracks' .rec files now can be imported to Dawarich. The import process is the same as for other kinds of files, just select the .rec file and choose "owntracks" as a source.

### Removed

- Owntracks' .json files are no longer supported for import as Owntracks itself does not export to this format anymore.

# 0.15.3 - 2024-10-05

To expose the watcher functionality to the user, a new directory `/tmp/imports/watched/` was created. Add new volume to the `docker-compose.yml` file to expose this directory to the host machine.

```diff
  ...

  dawarich_app:
    image: freikin/dawarich:latest
    container_name: dawarich_app
    volumes:
      - gem_cache:/usr/local/bundle/gems
      - public:/var/app/public
+     - watched:/var/app/tmp/watched

  ...

  dawarich_sidekiq:
      image: freikin/dawarich:latest
      container_name: dawarich_sidekiq
      volumes:
        - gem_cache:/usr/local/bundle/gems
        - public:/var/app/public
+       - watched:/var/app/tmp/watched

    ...

volumes:
  db_data:
  gem_cache:
  shared_data:
  public:
+ watched:
```

### Changed

- Watcher now looks into `/tmp/imports/watched/USER@EMAIL.TLD` directory instead of `/tmp/imports/watched/` to allow using arbitrary file names for imports

# 0.15.1 - 2024-10-04

### Added

- `linux/arm/v7` is added to the list of supported architectures to support Raspberry Pi 4 and other ARMv7 devices

# 0.15.0 - 2024-10-03

## The Watcher release

The /public/imporst/watched/ directory is watched by Dawarich. Any files you put in this directory will be imported into the database. The name of the file must start with an email of the user you want to import the file for. The email must be followed by an underscore symbol (_) and the name of the file.

For example, if you want to import a file for the user with the email address "email@dawarich.app", you would name the file "email@dawarich.app_2024-05-01_2024-05-31.gpx". The file will be imported into the database and the user will receive a notification in the app.

Both GeoJSON and GPX files are supported.


### Added

- You can now put your GPX and GeoJSON files to `tmp/imports/watched` directory and Dawarich will automatically import them. This is useful if you have a service that can put files to the directory automatically. The directory is being watched every 60 minutes for new files.

### Changed

- Monkey patch for Geocoder to support http along with https for Photon API host was removed becausee it was breaking the reverse geocoding process. Now you can use only https for the Photon API host. This might be changed in the future
- Disable retries for some background jobs

### Fixed

- Stats update is now being correctly triggered every 6 hours

# [0.14.7] - 2024-10-01

### Fixed

- Now you can use http protocol for the Photon API host if you don't have SSL certificate for it
- For stats, total distance per month might have been not equal to the sum of distances per day. Now it's fixed and values are equal
- Mobile view of the map looks better now


### Changed

- `GET /api/v1/points` can now accept optional `?order=asc` query parameter to return points in ascending order by timestamp. `?order=desc` is still available to return points in descending order by timestamp
- `GET /api/v1/points` now returns `id` attribute for each point

# [0.14.6] - 2024-29-30

### Fixed

- Points imported from Google Location History (mobile devise) now have correct timestamps

### Changed

- `GET /api/v1/points?slim=true` now returns `id` attribute for each point

# [0.14.5] - 2024-09-28

### Fixed

- GPX export now finishes correctly and does not throw an error in the end
- Deleting points from the Points page now preserves `start_at` and `end_at` values for the routes. #261
- Visits map now being rendered correctly in the Visits page. #262
- Fixed issue with timezones for negative UTC offsets. #194, #122
- Point page is no longer reloads losing provided timestamps when searching for points on Points page. #283

### Changed

- Map layers from Stadia were disabled for now due to necessary API key

# [0.14.4] - 2024-09-24

### Fixed

- GPX export now has time and elevation elements for each point

### Changed

- `GET /api/v1/points` will no longer return `raw_data` attribute for each point as it's a bit too much

### Added

- "Slim" version of `GET /api/v1/points`: pass optional param `?slim=true` to it and it will return only latitude, longitude and timestamp


# [0.14.3] — 2024-09-21

### Fixed

- Optimize order of the dockerfiles to leverage layer caching by @JoeyEamigh
- Add support for alternate postgres ports and db names in docker by @JoeyEamigh
- Creating exports directory if it doesn't exist by @tetebueno


## [0.14.1] — 2024-09-16

### Fixed

- Fixed a bug where the map was not loading due to invalid tile layer name


## [0.14.0] — 2024-09-15

### Added

- 17 new tile layers to choose from. Now you can select the tile layer that suits you the best. You can find the list of available tile layers in the map controls in the top right corner of the map under the layers icon.


## [0.13.7] — 2024-09-15

### Added

- `GET /api/v1/points` response now will include `X-Total-Pages` and `X-Current-Page` headers to make it easier to work with the endpoint
- The Pages point now shows total number of points found for provided date range

## Fixed

- Link to Visits page in notification informing about new visit suggestion


## [0.13.6] — 2024-09-13

### Fixed

- Flatten geodata retrieved from Immich before processing it to prevent errors


## [0.13.5] — 2024-09-08

### Added

- Links to view import points on the map and on the Points page on the Imports page.

### Fixed

- The Imports page now loading faster.

### Changed

- Default value for `RAILS_MAX_THREADS` was changed to 10.
- Visit suggestions background job was moved to its own low priority queue to prevent it from blocking other jobs.


## [0.13.4] — 2024-09-06

### Fixed

- Fixed a bug preventing the application from starting, when there is no users in the database but a data migration tries to update one.


## [0.13.3] — 2024-09-06

### Added

- Support for miles. To switch to miles, provide `DISTANCE_UNIT` environment variable with value `mi` in the `docker-compose.yml` file. Default value is `km`.

It's recommended to update your stats manually after changing the `DISTANCE_UNIT` environment variable. You can do this by clicking the "Update stats" button on the Stats page.

⚠️IMPORTANT⚠️: All settings are still should be provided in meters. All calculations though will be converted to feets and miles if `DISTANCE_UNIT` is set to `mi`.

```diff
  dawarich_app:
    image: freikin/dawarich:latest
    container_name: dawarich_app
    environment:
      APPLICATION_HOST: "localhost"
      APPLICATION_PROTOCOL: "http"
      APPLICATION_PORT: "3000"
      TIME_ZONE: "UTC"
+     DISTANCE_UNIT: "mi"
  dawarich_sidekiq:
    image: freikin/dawarich:latest
    container_name: dawarich_sidekiq
    environment:
      APPLICATION_HOST: "localhost"
      APPLICATION_PROTOCOL: "http"
      APPLICATION_PORT: "3000"
      TIME_ZONE: "UTC"
+     DISTANCE_UNIT: "mi"
```

### Changed

- Default time range on the map is now 1 day instead of 1 month. It will help you with performance issues if you have a lot of points in the database.


## [0.13.2] — 2024-09-06

### Fixed

- GeoJSON import now correctly imports files with FeatureCollection as a root object

### Changed

- The Points page now have number of points found for provided date range

## [0.13.1] — 2024-09-05

### Added

- `GET /api/v1/health` endpoint to check the health of the application with swagger docs

### Changed

- Ruby version updated to 3.3.4
- Visits suggestion process now will try to merge consecutive visits to the same place into one visit.


## [0.13.0] — 2024-09-03

The GPX and GeoJSON export release

⚠️ BREAKING CHANGES: ⚠️

Default exporting format is now GeoJSON instead of Owntracks-like JSON. This will allow you to use the exported data in other applications that support GeoJSON format. It's also important to highlight, that GeoJSON format does not describe a way to store any time-related data. Dawarich relies on the `timestamp` field in the GeoJSON format to determine the time of the point. The value of the `timestamp` field should be a Unix timestamp in seconds. If you import GeoJSON data that does not have a `timestamp` field, the point will not be imported.

Example of a valid point in GeoJSON format:

```json
{
  "type": "Feature",
  "geometry": {
    "type": "Point",
    "coordinates": [13.350110811262352, 52.51450815]
  },
  "properties": {
    "timestamp": 1725310036
  }
}
```

### Added

- GeoJSON format is now available for exporting data.
- GPX format is now available for exporting data.
- Importing GeoJSON is now available.

### Changed

- Default exporting format is now GeoJSON instead of Owntracks-like JSON. This will allow you to use the exported data in other applications that support GeoJSON format.

### Fixed

- Fixed a bug where the confirmation alert was shown more than once when deleting a point.


## [0.12.3] — 2024-09-02

### Added

- Resource limits to docke-compose.yml file to prevent server overload. Feel free to adjust the limits to your needs.

```yml
deploy:
  resources:
    limits:
      cpus: '0.50'    # Limit CPU usage to 50% of one core
      memory: '2G'    # Limit memory usage to 2GB
```

### Fixed

- Importing geodata from Immich will now not throw an error in the end of the process

### Changed

- A notification about an existing import with the same name will now show the import name
- Export file now also will contain `raw_dat` field for each point. This field contains the original data that was imported to the application.


## [0.12.2] — 2024-08-28

### Added

- `PATCH /api/v1/settings` endpoint to update user settings with swagger docs
- `GET /api/v1/settings` endpoint to get user settings with swagger docs
- Missing `page` and `per_page` query parameters to the `GET /api/v1/points` endpoint swagger docs

### Changed

- Map settings moved to the map itself and are available in the top right corner of the map under the gear icon.


## [0.12.1] — 2024-08-25

### Fixed

- Fixed a bug that prevented data migration from working correctly

## [0.12.0] — 2024-08-25

### The visit suggestion release

1. With this release deployment, data migration will work, starting visits suggestion process for all users.
2. After initial visit suggestion process, new suggestions will be calculated every 24 hours, based on points for last 24 hours.
3. If you have enabled reverse geocoding and (optionally) provided Photon Api Host, Dawarich will try to reverse geocode your visit and suggest specific places you might have visited, such as cafes, restaurants, parks, etc. If reverse geocoding is not enabled, or Photon Api Host is not provided, Dawarich will not try to suggest places but you'll be able to rename the visit yourself.
4. You can confirm or decline the visit suggestion. If you confirm the visit, it will be added to your timeline. If you decline the visit, it will be removed from your timeline. You'll be able to see all your confirmed, declined and suggested visits on the Visits page.


### Added

- A "Map" button to each visit on the Visits page to allow user to see the visit on the map
- Visits suggestion functionality. Read more on that in the release description
- Click on the visit name allows user to rename the visit
- Tabs to the Visits page to allow user to switch between confirmed, declined and suggested visits
- Places page to see and delete places suggested by Dawarich's visit suggestion process
- Importing a file will now trigger the visit suggestion process for the user

## [0.11.2] — 2024-08-22

### Changed

### Fixed

- Dawarich export was failing when attempted to be imported back to Dawarich.
- Imports page with a lot of imports should now load faster.


## [0.11.1] — 2024-08-21

### Changed

- `/api/v1/points` endpoint now returns 100 points by default. You can specify the number of points to return by passing the `per_page` query parameter. Example: `/api/v1/points?per_page=50` will return 50 points. Also, `page` query parameter is now available to paginate the results. Example: `/api/v1/points?per_page=50&page=2` will return the second page of 50 points.

## [0.11.0] — 2024-08-21

### Added

- A user can now trigger the import of their geodata from Immich to Dawarich by clicking the "Import Immich data" button in the Imports page.
- A user can now provide a url and an api key for their Immich instance and then trigger the import of their geodata from Immich to Dawarich. This can be done in the Settings page.

### Changed

- Table columns on the Exports page were reordered to make it more user-friendly.
- Exports are now being named with this pattern: "export_from_dd.mm.yyyy_to_dd.mm.yyyy.json" where "dd.mm.yyyy" is the date range of the export.
- Notification about any error now will include the stacktrace.

## [0.10.0] — 2024-08-20

### Added

- The `api/v1/stats` endpoint to get stats for the user with swagger docs

### Fixed

- Redis and DB containers are now being automatically restarted if they fail. Update your `docker-compose.yml` if necessary

```diff
  services:
  dawarich_redis:
    image: redis:7.0-alpine
    command: redis-server
    networks:
      - dawarich
    volumes:
      - shared_data:/var/shared/redis
+   restart: always
  dawarich_db:
    image: postgis/postgis:14-3.5-alpine
    container_name: dawarich_db
    volumes:
      - db_data:/var/lib/postgresql/data
      - shared_data:/var/shared
    networks:
      - dawarich
    environment:
      POSTGRES_USER: postgres
      POSTGRES_PASSWORD: password
+   restart: always
```


See the [PR](https://github.com/Freika/dawarich/pull/185) or Swagger docs (`/api-docs`) for more information.

## [0.9.12] — 2024-08-15

### Fixed

- Owntracks points are now being saved to the database with the full attributes
- Existing owntracks points also filled with missing data
- Definition of "reverse geocoded points" is now correctly based on the number of points that have full reverse geocoding data instead of the number of points that have only country and city
- Fixed a bug in gpx importing scipt ([thanks, bluemax!](https://github.com/Freika/dawarich/pull/126))

## [0.9.11] — 2024-08-14

### Fixed

- A bug where an attempt to import a Google's Records.json file was failing due to wrong object being passed to a background worker

## [0.9.10] — 2024-08-14

### Added

- PHOTON_API_HOST env variable to set the host of the Photon API. It will allow you to use your own Photon API instance instead of the default one.

## [0.9.9] — 2024-07-30

### Added

- Pagination to exports page
- Pagination to imports page
- GET `/api/v1/points` endpoint to get all points for the user with swagger docs
- DELETE `/api/v1/points/:id` endpoint to delete a single point for the user with swagger docs
- DELETE `/api/v1/areas/:id` swagger docs
- User can now change route opacity in settings
- Points on the Points page can now be ordered by oldest or newest points
- Visits on the Visits page can now be ordered by oldest or newest visits

### Changed

- Point deletion is now being done using an api key instead of CSRF token

### Fixed

- OpenStreetMap layer is now being selected by default in map controls

---

## [0.9.8] — 2024-07-27

### Fixed

- Call to the background job to calculate visits

---

## [0.9.7] — 2024-07-27

### Fixed

- Name of background job to calculate visits

---

## [0.9.6] — 2024-07-27

### Fixed

- Map areas functionality

---

## [0.9.5] — 2024-07-27

### Added

- A possibility to create areas. To create an area, click on the Areas checkbox in map controls (top right corner of the map), then in the top left corner of the map, click on a small circle icon. This will enable draw tool, allowing you to draw an area. When you finish drawing, release the mouse button, and the area will be created. Click on the area, set the name and click "Save" to save the area. You can also delete the area by clicking on the trash icon in the area popup.
- A background job to calculate your visits. This job will calculate your visits based on the areas you've created.
- Visits page. This page will show you all your visits, calculated based on the areas you've created. You can see the date and time of the visit, the area you've visited, and the duration of the visit.
- A possibility to confirm or decline a visit. When you create an area, the visit is not calculated immediately. You need to confirm or decline the visit. You can do this on the Visits page. Click on the visit, then click on the "Confirm" or "Decline" button. If you confirm the visit, it will be added to your timeline. If you decline the visit, it will be removed from your timeline.
- Settings for visit calculation. You can set the minimum time spent in the area to consider it as a visit. This setting can be found in the Settings page.
- POST `/api/v1/areas` and GET `/api/v1/areas` endpoints. You can now create and list your areas via the API.

⚠️ Visits functionality is still in beta. If you find any issues, please let me know. ⚠️

### Fixed

- A route popup now correctly shows distance made in the route, not the distance between first and last points in the route.

---

## [0.9.4] — 2024-07-21

### Added

- A popup being shown when user clicks on a point now contains a link to delete the point. This is useful if you want to delete a point that was imported by mistake or you just want to clean up your data.

### Fixed

- Added `public/imports` and `public/exports` folders to git to prevent errors when exporting data

### Changed

- Some code from `maps_controller.js` was extracted into separate files

---


## [0.9.3] — 2024-07-19

### Added

- Admin flag to the database. Now not only the first user in the system can create new users, but also users with the admin flag set to true. This will make easier introduction of more admin functions in the future.

### Fixed

- Route hover distance is now being rendered in kilometers, not in meters, if route distance is more than 1 km.

---

## [0.9.2] — 2024-07-19

### Fixed

- Hover over a route does not move map anymore and shows the route tooltip where user hovers over the route, not at the end of the route. Click on route now will move the map to include the whole route.

---

## [0.9.1] — 2024-07-12

### Fixed

- Fixed a bug where total reverse geocoded points were calculated based on number of *imported* points that are reverse geocoded, not on the number of *total* reverse geocoded points.

---

## [0.9.0] — 2024-07-12

### Added

- Background jobs page. You can find it in Settings -> Background Jobs.
- Queue clearing buttons. You can clear all jobs in the queue.
- Reverse geocoding restart button. You can restart the reverse geocoding process for all of your points.
- Reverse geocoding continue button. Click on this button will start reverse geocoding process only for points that were not processed yet.
- A lot more data is now being saved in terms of reverse geocoding process. It will be used in the future to create more insights about your data.

### Changed

- Point reference to a user is no longer optional. It should not cause any problems, but if you see any issues, please let me know.
- ⚠️ Calculation of total reverse geocoded points was changed. ⚠️ Previously, the reverse geocoding process was recording only country and city for each point. Now, it records all the data that was received from the reverse geocoding service. This means that the total number of reverse geocoded points will be different from the previous one. It is recommended to restart the reverse geocoding process to get this data for all your existing points. Below you can find an example of what kind of data is being saved to your Dawarich database:

```json
{
  "place_id": 127850637,
  "licence": "Data © OpenStreetMap contributors, ODbL 1.0. http://osm.org/copyright",
  "osm_type": "way",
  "osm_id": 718035022,
  "lat": "52.51450815",
  "lon": "13.350110811262352",
  "class": "historic",
  "type": "monument",
  "place_rank": 30,
  "importance": 0.4155071896625501,
  "addresstype": "historic",
  "name": "Victory Column",
  "display_name": "Victory Column, Großer Stern, Botschaftsviertel, Tiergarten, Mitte, Berlin, 10785, Germany",
  "address": {
    "historic": "Victory Column",
    "road": "Großer Stern",
    "neighbourhood": "Botschaftsviertel",
    "suburb": "Tiergarten",
    "borough": "Mitte",
    "city": "Berlin",
    "ISO3166-2-lvl4": "DE-BE",
    "postcode": "10785",
    "country": "Germany",
    "country_code": "de"
  },
  "boundingbox": [
    "52.5142449",
    "52.5147775",
    "13.3496725",
    "13.3505485"
  ]
}
```

---

## [0.8.7] — 2024-07-09

### Changed

- Added a logging config to the `docker-compose.yml` file to prevent logs from overflowing the disk. Now logs are being rotated and stored in the `log` folder in the root of the application. You can find usage example in the the repository's `docker-compose.yml` [file](https://github.com/Freika/dawarich/blob/master/docker-compose.yml#L50). Make sure to add this config to both `dawarich_app` and `dawarich_sidekiq` services.

```yaml
  logging:
      driver: "json-file"
      options:
        max-size: "100m"
        max-file: "5"
```

### Fixed

- Visiting notifications page now marks this notifications as read

---

## [0.8.6] — 2024-07-08

### Added

- Guide on how to setup a reverse proxy for Dawarich in the `docs/how_to_setup_reverse_proxy.md` file. This guide explains how to set up a reverse proxy for Dawarich using Nginx and Apache2.

### Removed

- `MAP_CENTER` env var from the `docker-compose.yml` file. This variable was used to set the default center of the map, but it is not needed anymore, as the map center is now hardcoded in the application. ⚠️ Feel free to remove this variable from your `docker-compose.yml` file. ⚠️

### Fixed

- Fixed a bug where Overland batch payload was not being processed due to missing coordinates in the payload. Now, if the coordinates are missing, the single point is skipped and the rest are being processed.

---

## [0.8.5] — 2024-07-08

### Fixed

- Set `'localhost'` string as a default value for `APPLICATION_HOSTS` environment variable in the `docker-compose.yml` file instead of an array. This is necessary to prevent errors when starting the application.

---

## [0.8.4] — 2024-07-08

### Added

- Support for multiple hosts. Now you can specify the host of the application by setting the `APPLICATION_HOSTS` (note plural form) environment variable in the `docker-compose.yml` file. Example:

```yaml
  dawarich_app:
    image: freikin/dawarich:latest
    container_name: dawarich_app
    environment:
      APPLICATION_HOSTS: "yourhost.com,www.yourhost.com,127.0.0.1"
```

Note, there should be no protocol prefixes in the `APPLICATION_HOSTS` variable, only the hostnames.

⚠️ It would also be better to migrate your current `APPLICATION_HOST` to `APPLICATION_HOSTS` to avoid any issues in the future, as `APPLICATION_HOST` will be deprecated in the nearest future. ⚠️

- Support for HTTPS. Now you can specify the protocol of the application by setting the `APPLICATION_PROTOCOL` environment variable in the `docker-compose.yml` file. Default value is `http` Example:

```yaml
  dawarich_app:
    image: freikin/dawarich:latest
    container_name: dawarich_app
    environment:
      APPLICATION_PROTOCOL: "https"
```

### Fixed

- Support for a `location-history.json` file from Google Takeout. It turned out, this file could contain not only an object with location data history, but also an array of objects with location data history. Now Dawarich can handle both cases and import the data correctly.


---

## [0.8.3] — 2024-07-03

### Added

- Notifications system. Now you will receive a notification when an import or export is finished, when stats update is completed and if any error occurs during any of these processes. Notifications are displayed in the top right corner of the screen and are stored in the database. You can see all your notifications on the Notifications page.
- Swagger API docs for `/api/v1/owntracks/points`. You can find the API docs at `/api-docs`.

---

## [0.8.2] — 2024-06-30

### Added

- Google Takeout geodata, taken from a [mobile devise](https://support.google.com/maps/thread/264641290/export-full-location-timeline-data-in-json-or-similar-format-in-the-new-version-of-timeline?hl=en), is now fully supported and can be imported to the Dawarich. The import process is the same as for other kinds of files, just select the JSON file and choose "Google Phone Takeout" as a source.

### Fixed

- Fixed a bug where an imported point was not being saved to the database if a point with the same timestamp and already existed in the database even if it was other user's point.

---

## [0.8.1] — 2024-06-30

### Added

- First user in the system can now create new users from the Settings page. This is useful for creating new users without the need to enable registrations. Default password for new users is `password`.

### Changed

- Registrations are now disabled by default. On the initial setup, a default user with email `user@domain.com` and password `password` is created. You can change the password in the Settings page.
- On the Imports page, now you can see the real number of points imported. Previously, this number might have not reflect the real number of points imported.

---

## [0.8.0] — 2024-06-25

### Added

- New Settings page to change Dawarich settings.
- New "Fog of War" toggle on the map controls.
- New "Fog of War meters" field in Settings. This field allows you to set the radius in meters around the point to be shown on the map. The map outside of this radius will be covered with a fog of war.

### Changed

- Order of points on Points page is now descending by timestamp instead of ascending.

---

## [0.7.1] — 2024-06-20

In new Settings page you can now change the following settings:

- Maximum distance between two points to consider them as one route
- Maximum time between two points to consider them as one route

### Added

- New Settings page to change Dawarich settings.

### Changed

- Settings link in user menu now redirects to the new Settings page.
- Old settings page is now available undeer Account link in user menu.

---

## [0.7.0] — 2024-06-19

## The GPX MVP Release

This release introduces support for GPX files to be imported. Now you can import GPX files from your devices to Dawarich. The import process is the same as for other kinds of files, just select the GPX file instead and choose "gpx" as a source. Both single-segmented and multi-segmented GPX files are supported.

⚠️ BREAKING CHANGES: ⚠️

- `/api/v1/points` endpoint is removed. Please use `/api/v1/owntracks/points` endpoint to upload your points from OwnTracks mobile app instead.

### Added

- Support for GPX files to be imported.

### Changed

- Couple of unnecessary params were hidden from route popup and now can be shown using `?debug=true` query parameter. This is useful for debugging purposes.

### Removed

- `/exports/download` endpoint is removed. Now you can download your exports directly from the Exports page.
- `/api/v1/points` endpoint is removed.

---

## [0.6.4] — 2024-06-18

### Added

- A link to Dawarich's website in the footer. It ain't much, but it's honest work.

### Fixed

- Fixed version badge in the navbar. Now it will show the correct version of the application.

### Changed

- Default map center location was changed.

---

## [0.6.3] — 2024-06-14

⚠️ IMPORTANT: ⚠️

Please update your `docker-compose.yml` file to include the following changes:

```diff
  dawarich_sidekiq:
    image: freikin/dawarich:latest
    container_name: dawarich_sidekiq
    volumes:
      - gem_cache:/usr/local/bundle/gems
+     - public:/var/app/public
```

### Added

- Added a line with public volume to sidekiq's docker-compose service to allow sidekiq process to write to the public folder

### Fixed

- Fixed a bug where the export file was not being created in the public folder

---

## [0.6.2] — 2024-06-14

This is a debugging release. No changes were made to the application.

---

## [0.6.0] — 2024-06-12

### Added

- Exports page to list existing exports download them or delete them

### Changed

- Exporting process now is done in the background, so user can close the browser tab and come back later to download the file. The status of the export can be checked on the Exports page.

ℹ️ Deleting Export file will only delete the file, not the points in the database. ℹ️

⚠️ BREAKING CHANGES: ⚠️

Volume, exposed to the host machine for placing files to import was changed. See the changes below.

Path for placing files to import was changed from `tmp/imports` to `public/imports`.

```diff
  ...

  dawarich_app:
    image: freikin/dawarich:latest
    container_name: dawarich_app
    volumes:
      - gem_cache:/usr/local/bundle/gems
-     - tmp:/var/app/tmp
+     - public:/var/app/public/imports

  ...
```

```diff
  ...

volumes:
  db_data:
  gem_cache:
  shared_data:
- tmp:
+ public:
```

---

## [0.5.3] — 2024-06-10

### Added

- A data migration to remove points with 0.0, 0.0 coordinates. This is necessary to prevent errors when calculating distance in Stats page.

### Fixed

- Reworked code responsible for importing "Records.json" file from Google Takeout. Now it is more reliable and faster, and should not throw as many errors as before.

---

## [0.5.2] — 2024-06-08

### Added

- Test version of google takeout importing service for exports from users' phones

---

## [0.5.1] — 2024-06-07

### Added

- Background jobs concurrency now can be set with `BACKGROUND_PROCESSING_CONCURRENCY` env variable in `docker-compose.yml` file. Default value is 10.
- Hand-made favicon

### Changed

- Change minutes to days and hours on route popup

### Fixed

- Improved speed of "Stats" page loading by removing unnecessary queries

---

## [0.5.0] — 2024-05-31

### Added

- New buttons to quickly move to today's, yesterday's and 7 days data on the map
- "Download JSON" button to points page
- For debugging purposes, now user can use `?meters_between_routes=500` and `?minutes_between_routes=60` query parameters to set the distance and time between routes to split them on the map. This is useful to understand why routes might not be connected on the map.
- Added scale indicator to the map

### Changed

- Removed "Your data" page as its function was replaced by "Download JSON" button on the points page
- Hovering over a route now also shows time and distance to next route as well as time and distance to previous route. This allows user to understand why routes might not be connected on the map.

---

## [0.4.3] — 2024-05-30

### Added

- Now user can hover on a route and see when it started, when it ended and how much time it took to travel

### Fixed

- Timestamps in export form are now correctly assigned from the first and last points tracked by the user
- Routes are now being split based both on distance and time. If the time between two consecutive points is more than 60 minutes, the route is split into two separate routes. This improves visibility of the routes on the map.

---

## [0.4.2] — 2024-05-29

### Changed

- Routes are now being split into separate one. If distance between two consecutive points is more than 500 meters, the route is split into two separate routes. This improves visibility of the routes on the map.
- Background jobs concurrency is increased from 5 to 10 to speed up the processing of the points.

### Fixed

- Point data, accepted from OwnTracks and Overland, is now being checked for duplicates. If a point with the same timestamp and coordinates already exists in the database, it will not be saved.

---
## [0.4.1] — 2024-05-25

### Added

- Heatmap layer on the map to show the density of points

---

## [0.4.0] — 2024-05-25

**BREAKING CHANGES**:

- `/api/v1/points` is still working, but will be **deprecated** in nearest future. Please use `/api/v1/owntracks/points` instead.
- All existing points recorded directly to the database via Owntracks or Overland will be attached to the user with id 1.

### Added

- Each user now have an api key, which is required to make requests to the API. You can find your api key in your profile settings.
- You can re-generate your api key in your profile settings.
- In your user profile settings you can now see the instructions on how to use the API with your api key for both OwnTracks and Overland.
- Added docs on how to use the API with your api key. Refer to `/api-docs` for more information.
- `POST /api/v1/owntracks/points` endpoint.
- Points are now being attached to a user directly, so you can only see your own points and no other users of your applications can see your points.

### Changed

- `/api/v1/overland/batches` endpoint now requires an api key to be passed in the url. You can find your api key in your profile settings.
- All existing points recorded directly to the database will be attached to the user with id 1.
- All stats and maps are now being calculated and rendered based on the user's points only.
- Default `TIME_ZONE` environment variable is now set to 'UTC' in the `docker-compose.yml` file.

### Fixed

- Fixed a bug where marker on the map was rendering timestamp without considering the timezone.

---

## [0.3.2] — 2024-05-23

### Added

- Docker volume for importing Google Takeout data to the application

### Changed

- Instruction on how to import Google Takeout data to the application

---

## [0.3.1] — 2024-05-23

### Added

- Instruction on how to import Google Takeout data to the application

---

## [0.3.0] — 2024-05-23

### Added

- Add Points page to display all the points as a table with pagination to allow users to delete points
- Sidekiq web interface to monitor background jobs is now available at `/sidekiq`
- Now you can choose a date range of points to be exported

---

## [0.2.6] — 2024-05-23

### Fixed

- Stop selecting `raw_data` column during requests to `imports` and `points` tables to improve performance.

### Changed

- Rename PointsController to MapController along with all the views and routes

### Added

- Add Points page to display all the points as a table with pagination to allow users to delete points

---

## [0.2.5] — 2024-05-21

### Fixed

- Stop ignoring `raw_data` column during requests to `imports` and `points` tables. This was preventing points from being created.

---

## [0.2.4] — 2024-05-19

### Added

- In right sidebar you can now see the total amount of geopoints aside of kilometers traveled

### Fixed

- Improved overall performance if the application by ignoring `raw_data` column during requests to `imports` and `points` tables.

---


## [0.2.3] — 2024-05-18

### Added

- Now you can import `records.json` file from your Google Takeout archive, not just Semantic History Location JSON files. The import process is the same as for Semantic History Location JSON files, just select the `records.json` file instead and choose "google_records" as a source.

---


## [0.2.2] — 2024-05-18

### Added

- Swagger docs, can be found at `https:<your-host>/api-docs`

---

## [0.2.1] — 2024-05-18

### Added

- Cities, visited by user and listed in right sidebar now also have an active link to a date they were visited

### Fixed

- Dark/light theme switcher in navbar is now being saved in user settings, so it persists between sessions

---

## [0.2.0] — 2024-05-05

*Breaking changes:*

This release changes how Dawarich handles a city visit threshold. Previously, the `MINIMUM_POINTS_IN_CITY` environment variable was used to determine the minimum *number of points* in a city to consider it as visited. Now, the `MIN_MINUTES_SPENT_IN_CITY` environment variable is used to determine the minimum *minutes* between two points to consider them as visited the same city.

The logic behind this is the following: if you have a lot of points in a city, it doesn't mean you've spent a lot of time there, especially if your OwnTracks app was in "Move" mode. So, it's better to consider the time spent in a city rather than the number of points.

In your docker-compose.yml file, you need to replace the `MINIMUM_POINTS_IN_CITY` environment variable with `MIN_MINUTES_SPENT_IN_CITY`. The default value is `60`, in minutes.

---

## [0.1.9] — 2024-04-25

### Added

- A test for CheckAppVersion service class

### Changed

- Replaced ActiveStorage with Shrine for file uploads

### Fixed

- `ActiveStorage::FileNotFoundError` error when uploading export files

---

## [0.1.8.1] — 2024-04-21

### Changed

- Set Redis as default cache store

### Fixed

- Consider timezone when parsing datetime params in points controller
- Add rescue for check version service class

---

## [0.1.8] — 2024-04-21

### Added

- Application version badge to the navbar with check for updates button
- Npm dependencies install to Github build workflow
- Footer

### Changed

- Disabled map points rendering by default to improve performance on big datasets

---

## [0.1.7] — 2024-04-17

### Added

- Map controls to toggle polylines and points visibility

### Changed

- Added content padding for mobile view
- Fixed stat card layout for mobile view

---

## [0.1.6.3] — 2024-04-07

### Changed

- Removed strong_params from POST /api/v1/points

---

## [0.1.6.1] — 2024-04-06

### Fixed

- `ActiveStorage::FileNotFoundError: ActiveStorage::FileNotFoundError` error when uploading export files

---

## [0.1.6] — 2024-04-06

You can now use [Overland](https://overland.p3k.app/) mobile app to track your location.

### Added

- Overland API endpoint (POST /api/v1/overland/batches)

### Changed

### Fixed

---

## [0.1.5] — 2024-04-05

You can now specify the host of the application by setting the `APPLICATION_HOST` environment variable in the `docker-compose.yml` file.

### Added

- Added version badge to navbar
- Added APPLICATION_HOST environment variable to docker-compose.yml to allow user to specify the host of the application
- Added CHANGELOG.md to keep track of changes

### Changed

- Specified gem version in Docker entrypoint

### Fixed<|MERGE_RESOLUTION|>--- conflicted
+++ resolved
@@ -4,13 +4,13 @@
 The format is based on [Keep a Changelog](http://keepachangelog.com/)
 and this project adheres to [Semantic Versioning](http://semver.org/).
 
-<<<<<<< HEAD
-# 0.24.2 - 2025-02-11
-
-### Changed
-
-- The `docker-compose.yml` file was refactored to use new container names.
-- Default path for redis volume was changed from `/var/shared/redis` to `/data` to fix persistence issues. #148
+# 0.24.2 - 2025-02-15
+
+## Fixed
+
+- Fixed a bug where background jobs to import Immich and Photoprism geolocation data data could not be created by non-admin users.
+- Fixed a bug where upon point deletion there was an error it was not being removed from the map, while it was actually deleted from the database. #883
+- Fixed a bug where upon import deletion stats were not being recalculated. #824
 
 ### Removed
 
@@ -28,24 +28,16 @@
 
 Link to the https://dawarich.app/docs/environment-variables-and-settings page added instead, and the app itself is now using defaults that can be changed if env vars are provided.
 
-# 0.24.1 - 2025-02-11
-=======
-# 0.24.2 - 2025-02-15
-
-## Fixed
-
-- Fixed a bug where background jobs to import Immich and Photoprism geolocation data data could not be created by non-admin users.
-- Fixed a bug where upon point deletion there was an error it was not being removed from the map, while it was actually deleted from the database. #883
-- Fixed a bug where upon import deletion stats were not being recalculated. #824
 
 ### Changed
 
 - Restrict access to Sidekiq in non self-hosted mode.
 - Restrict access to background jobs in non self-hosted mode.
 - Restrict access to users management in non self-hosted mode.
+- The `docker-compose.yml` file was refactored to use new container names.
+- Default path for redis volume was changed from `/var/shared/redis` to `/data` to fix persistence issues. #148
 
 # 0.24.1 - 2025-02-13
->>>>>>> d6cec772
 
 ## Custom map tiles
 
