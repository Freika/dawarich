# Change Log
All notable changes to this project will be documented in this file.

The format is based on [Keep a Changelog](http://keepachangelog.com/)
and this project adheres to [Semantic Versioning](http://semver.org/).

<<<<<<< HEAD
# 0.24.2 - 2025-02-11

### Changed

- The `docker-compose.yml` file was refactored to use new container names.
- Default path for redis volume was changed from `/var/shared/redis` to `/data` to fix persistence issues. #148

### Removed

ENV vars removed from the docker-compose.yml:

```
TIME_ZONE: Europe/London
APPLICATION_PROTOCOL: http
DISTANCE_UNIT: km
PHOTON_API_HOST: photon.komoot.io
PHOTON_API_USE_HTTPS: true
MIN_MINUTES_SPENT_IN_CITY: 60
APPLICATION_HOST: localhost
```

Link to the https://dawarich.app/docs/environment-variables-and-settings page added instead, and the app itself is now using defaults that can be changed if env vars are provided.

# 0.24.0 - 2025-02-09
=======
# 0.24.1 - 2025-02-11

## Custom map tiles

In the user settings, you can now set a custom tile URL for the map. This is useful if you want to use a custom map tile provider or if you want to use a map tile provider that is not listed in the dropdown.

To set a custom tile URL, go to the user settings and set the `Maps` section to your liking. Be mindful that currently, only raster tiles are supported. The URL should be a valid tile URL, like `https://{s}.tile.openstreetmap.org/{z}/{x}/{y}.png`. You, as the user, are responsible for any extra costs that may occur due to using a custom tile URL.

### Added

- Safe settings for user with default values.
- In the user settings, you can now set a custom tile URL for the map. #429 #715
- If you have Prometheus exporter enabled, you can now see a `ruby_dawarich_map_tiles` metric in Prometheus, which shows the total number of map tiles loaded. Example:

```
# HELP ruby_dawarich_map_tiles_usage
# TYPE ruby_dawarich_map_tiles_usage counter
ruby_dawarich_map_tiles_usage 99
```

### Fixed

- Speed on the Points page is now being displayed in kilometers per hour. #700

# 0.24.0 - 2025-02-10
>>>>>>> 025d05b7

## Points speed units

Dawarich expects speed to be sent in meters per second. It's already known that OwnTracks and GPSLogger (in some configurations) are sending speed in kilometers per hour.

In GPSLogger it's easily fixable: if you previously had `"vel": "%SPD_KMH"`, change it to `"vel": "%SPD"`, like it's described in the [docs](https://dawarich.app/docs/tutorials/track-your-location#gps-logger).

In OwnTracks it's a bit more complicated. You can't change the speed unit in the settings, so Dawarich will expect speed in kilometers per hour and will convert it to meters per second. Nothing is needed to be done from your side.

Now, we need to fix existing points with speed in kilometers per hour. The following guide assumes that you have been tracking your location exclusively with speed in kilometers per hour. If you have been using both speed units (say, were tracking with OwnTracks in kilometers per hour and with GPSLogger in meters per second), you need to decide what to do with points that have speed in kilometers per hour, as there is no easy way to distinguish them from points with speed in meters per second.

To convert speed in kilometers per hour to meters per second in your points, follow these steps:

1. Enter [Dawarich console](https://dawarich.app/docs/FAQ#how-to-enter-dawarich-console)
2. Run `points = Point.where(import_id: nil).where.not(velocity: [nil, "0"]).where("velocity NOT LIKE '%.%'")`. This will return all tracked (not imported) points.
3. Run
```ruby
points.update_all("velocity = CAST(ROUND(CAST((CAST(velocity AS FLOAT) * 1000 / 3600) AS NUMERIC), 1) AS TEXT)")

```

This will convert speed in kilometers per hour to meters per second and round it to 1 decimal place.

If you have been using both speed units, but you know the dates where you were tracking with speed in kilometers per hour, on the second step of the instruction above, you can add `where("timestamp BETWEEN ? AND ?", Date.parse("2025-01-01").beginning_of_day.to_i, Date.parse("2025-01-31").end_of_day.to_i)` to the query to convert speed in kilometers per hour to meters per second only for a specific period of time. Resulting query will look like this:

```ruby
start_at = DateTime.new(2025, 1, 1, 0, 0, 0).in_time_zone(Time.current.time_zone).to_i
end_at = DateTime.new(2025, 1, 31, 23, 59, 59).in_time_zone(Time.current.time_zone).to_i
points = Point.where(import_id: nil).where.not(velocity: [nil, "0"]).where("timestamp BETWEEN ? AND ?", start_at, end_at).where("velocity NOT LIKE '%.%'")
```

This will select points tracked between January 1st and January 31st 2025. Then just use step 3 to convert speed in kilometers per hour to meters per second.

### Changed

- Speed for points, that are sent to Dawarich via `POST /api/v1/owntracks/points` endpoint, will now be converted to meters per second, if `topic` param is sent. The official GPSLogger instructions are assuming user won't be sending `topic` param, so this shouldn't affect you if you're using GPSLogger.

### Fixed

- After deleting one point from the map, other points can now be deleted as well. #723 #678
- Fixed a bug where export file was not being deleted from the server after it was deleted. #808
- After an area was drawn on the map, a popup is now being shown to allow user to provide a name and save the area. #740
- Docker entrypoints now use database name to fix problem with custom database names.
- Garmin GPX files with empty tracks are now being imported correctly. #827

### Added

- `X-Dawarich-Version` header to the `GET /api/v1/health` endpoint response.

# 0.23.6 - 2025-02-06

### Added

- Enabled Postgis extension for PostgreSQL.
- Trips are now store their paths in the database independently of the points.
- Trips are now being rendered on the map using their precalculated paths instead of list of coordinates.

### Changed

- Ruby version was updated to 3.4.1.
- Requesting photos on the Map page now uses the start and end dates from the URL params. #589

# 0.23.5 - 2025-01-22

### Added

- A test for building rc Docker image.

### Fixed

- Fix authentication to `GET /api/v1/countries/visited_cities` with header `Authorization: Bearer YOUR_API_KEY` instead of `api_key` query param. #679
- Fix a bug where a gpx file with empty tracks was not being imported. #646
- Fix a bug where rc version was being checked as a stable release. #711

# 0.23.3 - 2025-01-21

### Changed

- Synology-related files are now up to date. #684

### Fixed

- Drastically improved performance for Google's Records.json import. It will now take less than 5 minutes to import 500,000 points, which previously took a few hours.

### Fixed

- Add index only if it doesn't exist.

# 0.23.1 - 2025-01-21

### Fixed

- Renamed unique index on points to `unique_points_lat_long_timestamp_user_id_index` to fix naming conflict with `unique_points_index`.

# 0.23.0 - 2025-01-20

## ⚠️ IMPORTANT ⚠️

This release includes a data migration to remove duplicated points from the database. It will not remove anything except for duplcates from the `points` table, but please make sure to create a [backup](https://dawarich.app/docs/tutorials/backup-and-restore) before updating to this version.

### Added

- `POST /api/v1/points/create` endpoint added.
- An index to guarantee uniqueness of points across `latitude`, `longitude`, `timestamp` and `user_id` values. This is introduced to make sure no duplicates will be created in the database in addition to previously existing validations.
- `GET /api/v1/users/me` endpoint added to get current user.

# 0.22.4 - 2025-01-20

### Added

- You can now drag-n-drop a point on the map to update its position. Enable the "Points" layer on the map to see the points.
- `PATCH /api/v1/points/:id` endpoint added to update a point. It only accepts `latitude` and `longitude` params. #51 #503

### Changed

- Run seeds even in prod env so Unraid users could have default user.
- Precompile assets in production env using dummy secret key base.

### Fixed

- Fixed a bug where route wasn't highlighted when it was hovered or clicked.

# 0.22.3 - 2025-01-14

### Changed

- The Map now uses a canvas to draw polylines, points and fog of war. This should improve performance in browser with a lot of points and polylines.

# 0.22.2 - 2025-01-13

✨ The Fancy Routes release ✨

### Added

- In the Map Settings (coggle in the top left corner of the map), you can now enable/disable the Fancy Routes feature. Simply said, it will color your routes based on the speed of each segment.
- Hovering over a polyline now shows the speed of the segment. Move cursor over a polyline to see the speed of different segments.
- Distance and points number in the custom control to the map.

### Changed

- The name of the "Polylines" feature is now "Routes".

⚠️ Important note on the Prometheus monitoring ⚠️

In the previous release, `bin/dev` command in the default `docker-compose.yml` file was replaced with `bin/rails server -p 3000 -b ::`, but this way Dawarich won't be able to start Prometheus Exporter. If you want to use Prometheus monitoring, you need to use `bin/dev` command instead.

Example:

```diff
  dawarich_app:
    image: freikin/dawarich:latest
...
-    command: ['bin/rails', 'server', '-p', '3000', '-b', '::']
+    command: ['bin/dev']
```

# 0.22.1 - 2025-01-09

### Removed

- Gems caching volume from the `docker-compose.yml` file.

To update existing `docker-compose.yml` to new changes, refer to the following:

```diff
  dawarich_app:
    image: freikin/dawarich:latest
...
    volumes:
-      - dawarich_gem_cache_app:/usr/local/bundle/gems
...
  dawarich_sidekiq:
    image: freikin/dawarich:latest
...
    volumes:
-      - dawarich_gem_cache_app:/usr/local/bundle/gems
...

volumes:
  dawarich_db_data:
- dawarich_gem_cache_app:
- dawarich_gem_cache_sidekiq:
  dawarich_shared:
  dawarich_public:
  dawarich_watched:
```

### Changed

- `GET /api/v1/health` endpoint now returns a `X-Dawarich-Response: Hey, Im alive and authenticated!` header if user is authenticated.

# 0.22.0 - 2025-01-09

⚠️ This release introduces a breaking change. ⚠️

Please read this release notes carefully before upgrading.

Docker-related files were moved to the `docker` directory and some of them were renamed. Before upgrading, study carefully changes in the `docker/docker-compose.yml` file and update your docker-compose file accordingly, so it uses the new files and commands. Copying `docker/docker-compose.yml` blindly may lead to errors.

No volumes were removed or renamed, so with a proper docker-compose file, you should be able to upgrade without any issues.

To update existing `docker-compose.yml` to new changes, refer to the following:

```diff
  dawarich_app:
    image: freikin/dawarich:latest
...
-    entrypoint: dev-entrypoint.sh
-    command: ['bin/dev']
+    entrypoint: web-entrypoint.sh
+    command: ['bin/rails', 'server', '-p', '3000', '-b', '::']
...
  dawarich_sidekiq:
    image: freikin/dawarich:latest
...
-    entrypoint: dev-entrypoint.sh
-    command: ['bin/dev']
+    entrypoint: sidekiq-entrypoint.sh
+    command: ['bundle', 'exec', 'sidekiq']
```

Although `docker-compose.production.yml` was added, it's not being used by default. It's just an example of how to configure Dawarich for production. The default `docker-compose.yml` file is still recommended for running the app.

### Changed

- All docker-related files were moved to the `docker` directory.
- Default memory limit for `dawarich_app` and `dawarich_sidekiq` services was increased to 4GB.
- `dawarich_app` and `dawarich_sidekiq` services now use separate entrypoint scripts.
- Gems (dependency libraries) are now being shipped as part of the Dawarich Docker image.

### Fixed

- Visit suggesting job does nothing if user has no tracked points.
- `BulkStatsCalculationJob` now being called without arguments in the data migration.

### Added

- A proper production Dockerfile, docker-compose and env files.

# 0.21.6 - 2025-01-07

### Changed

- Disabled visit suggesting job after import.
- Improved performance of the `User#years_tracked` method.

### Fixed

- Inconsistent password for the `dawarich_db` service in `docker-compose_mounted_volumes.yml`. #605
- Points are now being rendered with higher z-index than polylines. #577
- Run cache cleaning and preheating jobs only on server start. #594

# 0.21.5 - 2025-01-07

You may now use Geoapify API for reverse geocoding. To obtain an API key, sign up at https://myprojects.geoapify.com/ and create a new project. Make sure you have read and understood the [pricing policy](https://www.geoapify.com/pricing) and [Terms and Conditions](https://www.geoapify.com/terms-and-conditions/).

### Added

- Geoapify API support for reverse geocoding. Provide `GEOAPIFY_API_KEY` env var to use it.

### Removed

- Photon ENV vars from the `.env.development` and docker-compose.yml files.
- `APPLICATION_HOST` env var.
- `REVERSE_GEOCODING_ENABLED` env var.

# 0.21.4 - 2025-01-05

### Fixed

- Fixed a bug where Photon API for patreon supporters was not being used for reverse geocoding.

# 0.21.3 - 2025-01-04

### Added

- A notification about Photon API being under heavy load.

### Removed

- The notification about telemetry being enabled.

### Reverted

- ~~Imported points will now be reverse geocoded only after import is finished.~~

# 0.21.2 - 2024-12-25

### Added

- Logging for Immich responses.
- Watcher now supports all data formats that can be imported via web interface.

### Changed

- Imported points will now be reverse geocoded only after import is finished.

### Fixed

- Markers on the map are now being rendered with higher z-index than polylines. #577

# 0.21.1 - 2024-12-24

### Added

- Cache cleaning and preheating upon application start.
- `PHOTON_API_KEY` env var to set Photon API key. It's an optional env var, but it's required if you want to use Photon API as a Patreon supporter.
- 'X-Dawarich-Response' header to the `GET /api/v1/health` endpoint. It's set to 'Hey, I\'m alive!' to make it easier to check if the API is working.

### Changed

- Custom config for PostgreSQL is now optional in `docker-compose.yml`.

# 0.21.0 - 2024-12-20

⚠️ This release introduces a breaking change. ⚠️

The `dawarich_db` service now uses a custom `postgresql.conf` file.

As @tabacha pointed out in #549, the default `shm_size` for the `dawarich_db` service is too small and it may lead to database performance issues. This release introduces a `shm_size` parameter to the `dawarich_db` service to increase the size of the shared memory for PostgreSQL. This should help database with peforming vacuum and other operations. Also, it introduces a custom `postgresql.conf` file to the `dawarich_db` service.

To mount a custom `postgresql.conf` file, you need to create a `postgresql.conf` file in the `dawarich_db` service directory and add the following line to it:

```diff
  dawarich_db:
    image: postgis/postgis:14-3.5-alpine
    shm_size: 1G
    container_name: dawarich_db
    volumes:
      - dawarich_db_data:/var/lib/postgresql/data
      - dawarich_shared:/var/shared
+     - ./postgresql.conf:/etc/postgresql/postgres.conf # Provide path to custom config
  ...
    healthcheck:
      test: [ "CMD-SHELL", "pg_isready -U postgres -d dawarich_development" ]
      interval: 10s
      retries: 5
      start_period: 30s
      timeout: 10s
+   command: postgres -c config_file=/etc/postgresql/postgres.conf # Use custom config
```

To ensure your database is using custom config, you can connect to the container (`docker exec -it dawarich_db psql -U postgres`) and run `SHOW config_file;` command. It should return the following path: `/etc/postgresql/postgresql.conf`.

An example of a custom `postgresql.conf` file is provided in the `postgresql.conf.example` file.

### Added

- A button on a year stats card to update stats for the whole year. #466
- A button on a month stats card to update stats for a specific month. #466
- A confirmation alert on the Notifications page before deleting all notifications.
- A `shm_size` parameter to the `dawarich_db` service to increase the size of the shared memory for PostgreSQL. This should help database with peforming vacuum and other operations.

```diff
  ...
  dawarich_db:
    image: postgis/postgis:14-3.5-alpine
+   shm_size: 1G
  ...
```

- In addition to `api_key` parameter, `Authorization` header is now being used to authenticate API requests. #543

Example:

```
Authorization: Bearer YOUR_API_KEY
```

### Changed

- The map borders were expanded to make it easier to scroll around the map for New Zealanders.
- The `dawarich_db` service now uses a custom `postgresql.conf` file.
- The popup over polylines now shows dates in the user's format, based on their browser settings.

# 0.20.2 - 2024-12-17

### Added

- A point id is now being shown in the point popup.

### Fixed

- North Macedonia is now being shown on the scratch map. #537

### Changed

- The app process is now bound to :: instead of 0.0.0.0 to provide compatibility with IPV6.
- The app was updated to use Rails 8.0.1.

# 0.20.1 - 2024-12-16

### Fixed

- Setting `reverse_geocoded_at` for points that don't have geodata is now being performed in background job, in batches of 10,000 points to prevent memory exhaustion and long-running data migration.

# 0.20.0 - 2024-12-16

### Added

- `GET /api/v1/points/tracked_months` endpoint added to get list of tracked years and months.
- `GET /api/v1/countries/visited_cities` endpoint added to get list of visited cities.
- A link to the docs leading to a help chart for k8s. #550
- A button to delete all notifications. #548
- A support for `RAILS_LOG_LEVEL` env var to change log level. More on that here: https://guides.rubyonrails.org/debugging_rails_applications.html#log-levels. The available log levels are: `:debug`, `:info`, `:warn`, `:error`, `:fatal`, and `:unknown`, corresponding to the log level numbers from 0 up to 5, respectively. The default log level is `:debug`. #540
- A devcontainer to improve developers experience. #546

### Fixed

- A point popup is no longer closes when hovering over a polyline. #536
- When polylines layer is disabled and user deletes a point from its popup, polylines layer is no longer being enabled right away. #552
- Paths to gems within the sidekiq and app containers. #499

### Changed

- Months and years navigation is moved to a map panel on the right side of the map.
- List of visited cities is now being shown in a map panel on the right side of the map.

# 0.19.7 - 2024-12-11

### Fixed

- Fixed a bug where upon deleting a point on the map, the confirmation dialog was shown multiple times and the point was not being deleted from the map until the page was reloaded. #435

### Changed

- With the "Points" layer enabled on the map, points with negative speed are now being shown in orange color. Since Overland reports negative speed for points that might be faulty, this should help you to identify them.
- On the Points page, speed of the points with negative speed is now being shown in red color.

# 0.19.6 - 2024-12-11

⚠️ This release introduces a breaking change. ⚠️

The `dawarich_shared` volume now being mounted to `/data` instead of `/var/shared` within the container. It fixes Redis data being lost on container restart.

To change this, you need to update the `docker-compose.yml` file:

```diff
  dawarich_redis:
    image: redis:7.0-alpine
    container_name: dawarich_redis
    command: redis-server
    volumes:
+     - dawarich_shared:/data
    restart: always
    healthcheck:
```

Telemetry is now disabled by default. To enable it, you need to set `ENABLE_TELEMETRY` env var to `true`. For those who have telemetry enabled using `DISABLE_TELEMETRY` env var set to `false`, telemetry is now disabled by default.

### Fixed

- Flash messages are now being removed after 5 seconds.
- Fixed broken migration that was preventing the app from starting.
- Visits page is now loading a lot faster than before.
- Redis data should now be preserved on container restart.
- Fixed a bug where export files could have double extension, e.g. `file.gpx.gpx`.

### Changed

- Places page is now accessible from the Visits & Places tab on the navbar.
- Exporting process is now being logged.
- `ENABLE_TELEMETRY` env var is now used instead of `DISABLE_TELEMETRY` to enable/disable telemetry.

# 0.19.5 - 2024-12-10

### Fixed

- Fixed a bug where the map and visits pages were throwing an error due to incorrect approach to distance calculation.

# 0.19.4 - 2024-12-10

⚠️ This release introduces a breaking change. ⚠️

The `GET /api/v1/trips/:id/photos` endpoint now returns a different structure of the response:

```diff
{
  id: 1,
  latitude: 10,
  longitude: 10,
  localDateTime: "2024-01-01T00:00:00Z",
  originalFileName: "photo.jpg",
  city: "Berlin",
  state: "Berlin",
  country: "Germany",
  type: "image",
+ orientation: "portrait",
  source: "photoprism"
}
```

### Fixed

- Fixed a bug where the Photoprism photos were not being shown on the trip page.
- Fixed a bug where the Immich photos were not being shown on the trip page.
- Fixed a bug where the route popup was showing distance in kilometers instead of miles. #490

### Added

- A link to the Photoprism photos on the trip page if there are any.
- A `orientation` field in the Api::PhotoSerializer, hence the `GET /api/v1/photos` endpoint now includes the orientation of the photo. Valid values are `portrait` and `landscape`.
- Examples for the `type`, `orientation` and `source` fields in the `GET /api/v1/photos` endpoint in the Swagger UI.
- `DISABLE_TELEMETRY` env var to disable telemetry. More on telemetry: https://dawarich.app/docs/tutorials/telemetry
- `reverse_geocoded_at` column added to the `points` table.

### Changed

- On the Stats page, the "Reverse geocoding" section is now showing the number of points that were reverse geocoded based on `reverse_geocoded_at` column, value of which is based on the time when the point was reverse geocoded. If no geodata for the point is available, `reverse_geocoded_at` will be set anyway. Number of points that were reverse geocoded but no geodata is available for them is shown below the "Reverse geocoded" number.


# 0.19.3 - 2024-12-06

### Changed

- Refactored stats calculation to calculate only necessary stats, instead of calculating all stats
- Stats are now being calculated every 1 hour instead of 6 hours
- List of years on the Map page is now being calculated based on user's points instead of stats. It's also being cached for 1 day due to the fact that it's usually a heavy operation based on the number of points.
- Reverse-geocoding points is now being performed in batches of 1,000 points to prevent memory exhaustion.

### Added

- In-app notification about telemetry being enabled.

# 0.19.2 - 2024-12-04

## The Telemetry release

Dawarich now can collect usage metrics and send them to InfluxDB. Before this release, the only metrics that could be somehow tracked by developers (only @Freika, as of now) were the number of stars on GitHub and the overall number of docker images being pulled, across all versions of Dawarich, non-splittable by version. New in-app telemetry will allow us to track more granular metrics, allowing me to make decisions based on facts, not just guesses.

I'm aware about the privacy concerns, so I want to be very transparent about what data is being sent and how it's used.

Data being sent:

- Number of DAU (Daily Active Users)
- App version
- Instance ID (unique identifier of the Dawarich instance built by hashing the api key of the first user in the database)

The data is being sent to a InfluxDB instance hosted by me and won't be shared with anyone.

Basically this set of metrics allows me to see how many people are using Dawarich and what versions they are using. No other data is being sent, nor it gives me any knowledge about individual users or their data or activity.

The telemetry is enabled by default, but it **can be disabled** by setting `DISABLE_TELEMETRY` env var to `true`. The dataset might change in the future, but any changes will be documented here in the changelog and in every release as well as on the [telemetry page](https://dawarich.app/docs/tutorials/telemetry) of the website docs.

### Added

- Telemetry feature. It's now collecting usage metrics and sending them to InfluxDB.

# 0.19.1 - 2024-12-04

### Fixed

- Sidekiq is now being correctly exported to Prometheus with `PROMETHEUS_EXPORTER_ENABLED=true` env var in `dawarich_sidekiq` service.

# 0.19.0 - 2024-12-04

## The Photoprism integration release

⚠️ This release introduces a breaking change. ⚠️
The `GET /api/v1/photos` endpoint now returns following structure of the response:

```json
[
  {
    "id": "1",
    "latitude": 11.22,
    "longitude": 12.33,
    "localDateTime": "2024-01-01T00:00:00Z",
    "originalFileName": "photo.jpg",
    "city": "Berlin",
    "state": "Berlin",
    "country": "Germany",
    "type": "image", // "image" or "video"
    "source": "photoprism" // "photoprism" or "immich"
  }
]
```

### Added

- Photos from Photoprism are now can be shown on the map. To enable this feature, you need to provide your Photoprism instance URL and API key in the Settings page. Then you need to enable "Photos" layer on the map (top right corner).
- Geodata is now can be imported from Photoprism to Dawarich. The "Import Photoprism data" button on the Imports page will start the import process.

### Fixed

- z-index on maps so they won't overlay notifications dropdown
- Redis connectivity where it's not required

# 0.18.2 - 2024-11-29

### Added

- Demo account. You can now login with `demo@dawarich.app` / `password` to see how Dawarich works. This replaces previous default credentials.

### Changed

- The login page now shows demo account credentials if `DEMO_ENV` env var is set to `true`.

# 0.18.1 - 2024-11-29

### Fixed

- Fixed a bug where the trips interface was breaking when Immich integration is not configured.

### Added

- Flash messages are now being shown on the map when Immich integration is not configured.

# 0.18.0 - 2024-11-28

## The Trips release

You can now create, edit and delete trips. To create a trip, click on the "New Trip" button on the Trips page. Provide a name, date and time for start and end of the trip. You can add your own notes to the trip as well.

If you have points tracked during provided timeframe, they will be automatically added to the trip and will be shown on the trip map.

Also, if you have Immich integrated, you will see photos from the trip on the trip page, along with a link to look at them on Immich.

### Added

- The Trips feature. Read above for more details.

### Changed

- Maps are now not so rough on the edges.

# 0.17.2 - 2024-11-27

### Fixed

- Retrieving photos from Immich now using `takenAfter` and `takenBefore` instead of `createdAfter` and `createdBefore`. With `createdAfter` and `createdBefore` Immich was returning no items some years.

# 0.17.1 - 2024-11-27

### Fixed

- Retrieving photos from Immich now correctly handles cases when Immich returns no items. It also logs the response from Immich for debugging purposes.

# 0.17.0 - 2024-11-26

## The Immich Photos release

With this release, Dawarich can now show photos from your Immich instance on the map.

To enable this feature, you need to provide your Immich instance URL and API key in the Settings page. Then you need to enable "Photos" layer on the map (top right corner).

An important note to add here is that photos are heavy and hence generate a lot of traffic. The response from Immich for specific dates is being cached in Redis for 1 day, and that may lead to Redis taking a lot more space than previously. But since the cache is being expired after 24 hours, you'll get your space back pretty soon.

The other thing worth mentioning is how Dawarich gets data from Immich. It goes like this:

1. When you click on the "Photos" layer, Dawarich will make a request to `GET /api/v1/photos` endpoint to get photos for the selected timeframe.
2. This endpoint will make a request to `POST /search/metadata` endpoint of your Immich instance to get photos for the selected timeframe.
3. The response from Immich is being cached in Redis for 1 day.
4. Dawarich's frontend will make a request to `GET /api/v1/photos/:id/thumbnail.jpg` endpoint to get photo thumbnail from Immich. The number of requests to this endpoint will depend on how many photos you have in the selected timeframe.
5. For each photo, Dawarich's frontend will make a request to `GET /api/v1/photos/:id/thumbnail.jpg` endpoint to get photo thumbnail from Immich. This thumbnail request is also cached in Redis for 1 day.


### Added

- If you have provided your Immich instance URL and API key, the map will now show photos from your Immich instance when Photos layer is enabled.
- `GET /api/v1/photos` endpoint added to get photos from Immich.
- `GET /api/v1/photos/:id/thumbnail.jpg` endpoint added to get photo thumbnail from Immich.

# 0.16.9 - 2024-11-24

### Changed

- Rate limit for the Photon API is now 1 request per second. If you host your own Photon API instance, reverse geocoding requests will not be limited.
- Requests to the Photon API are now have User-Agent header set to "Dawarich #{APP_VERSION} (https://dawarich.app)"

# 0.16.8 - 2024-11-20

### Changed

- Default number of Puma workers is now 2 instead of 1. This should improve the performance of the application. If you have a lot of users, you might want to increase the number of workers. You can do this by setting the `WEB_CONCURRENCY` env var in your `docker-compose.yml` file. Example:

```diff
  dawarich_app:
    image: freikin/dawarich:latest
    container_name: dawarich_app
    environment:
      ...
      WEB_CONCURRENCY: "2"
```

# 0.16.7 - 2024-11-20

### Changed

- Prometheus exporter is now bound to 0.0.0.0 instead of localhost
- `PROMETHEUS_EXPORTER_HOST` and `PROMETHEUS_EXPORTER_PORT` env vars were added to the `docker-compose.yml` file to allow you to set the host and port for the Prometheus exporter. They should be added to both `dawarich_app` and `dawarich_sidekiq` services Example:

```diff
  dawarich_app:
    image: freikin/dawarich:latest
    container_name: dawarich_app
    environment:
      ...
      PROMETHEUS_EXPORTER_ENABLED: "true"
+     PROMETHEUS_EXPORTER_HOST: 0.0.0.0
+     PROMETHEUS_EXPORTER_PORT: "9394"

  dawarich_sidekiq:
    image: freikin/dawarich:latest
    container_name: dawarich_sidekiq
    environment:
      ...
      PROMETHEUS_EXPORTER_ENABLED: "true"
+     PROMETHEUS_EXPORTER_HOST: dawarich_app
+     PROMETHEUS_EXPORTER_PORT: "9394"
```

# 0.16.6 - 2024-11-20

### Added

- Dawarich now can export metrics to Prometheus. You can find the metrics at `your.host:9394/metrics` endpoint. The metrics are being exported in the Prometheus format and can be scraped by Prometheus server. To enable exporting, set the `PROMETHEUS_EXPORTER_ENABLED` env var in your docker-compose.yml to `true`. Example:

```yaml
  dawarich_app:
    image: freikin/dawarich:latest
    container_name: dawarich_app
    environment:
      ...
      PROMETHEUS_EXPORTER_ENABLED: "true"
```

# 0.16.5 - 2024-11-18

### Changed

- Dawarich now uses `POST /api/search/metadata` endpoint to get geodata from Immich.

# 0.16.4 - 2024-11-12

### Added

- Admins can now see all users in the system on the Users page. The path is `/settings/users`.

### Changed

- Admins can now provide custom password for new users and update passwords for existing users on the Users page.
- The `bin/dev` file will no longer run `bin/rails tailwindcss:watch` command. It's useful only for development and doesn't really make sense to run it in production.

### Fixed

- Exported files will now always have an extension when downloaded. Previously, the extension was missing in case of GPX export.
- Deleting and sorting points on the Points page will now preserve filtering and sorting params when points are deleted or sorted. Previously, the page was being reloaded and filtering and sorting params were lost.

# 0.16.3 - 2024-11-10

### Fixed

- Make ActionCable respect REDIS_URL env var. Previously, ActionCable was trying to connect to Redis on localhost.

# 0.16.2 - 2024-11-08

### Fixed

- Exported GPX file now being correctly recognized as valid by Garmin Connect, Adobe Lightroom and (probably) other services. Previously, the exported GPX file was not being recognized as valid by these services.

# 0.16.1 - 2024-11-08

### Fixed

- Speed is now being recorded into points when a GPX file is being imported. Previously, the speed was not being recorded.
- GeoJSON file from GPSLogger now can be imported to Dawarich. Previously, the import was failing due to incorrect parsing of the file.

### Changed

- The Vists suggestion job is disabled. It will be re-enabled in the future with a new approach to the visit suggestion process.

# 0.16.0 - 2024-11-07

## The Websockets release

### Added

- New notifications are now being indicated with a blue-ish dot in the top right corner of the screen. Hovering over the bell icon will show you last 10 notifications.
- New points on the map will now be shown in real-time. No need to reload the map to see new points.
- User can now enable or disable Live Mode in the map controls. When Live Mode is enabled, the map will automatically scroll to the new points as they are being added to the map.

### Changed

- Scale on the map now shows the distance both in kilometers and miles.

# 0.15.13 - 2024-11-01

### Added

- `GET /api/v1/countries/borders` endpoint to get countries for scratch map feature

# 0.15.12 - 2024-11-01

### Added

- Scratch map. You can enable it in the map controls. The scratch map highlight countries you've visited. The scratch map is working properly only if you have your points reverse geocoded.

# 0.15.11 - 2024-10-29

### Added

- Importing Immich data on the Imports page now will trigger an attempt to write raw json file with the data from Immich to `tmp/imports/immich_raw_data_CURRENT_TIME_USER_EMAIL.json` file. This is useful to debug the problem with the import if it fails. #270

### Fixed

- New app version is now being checked every 6 hours instead of 1 day and the check is being performed in the background. #238

### Changed

- ⚠️ The instruction to import `Records.json` from Google Takeout now mentions `tmp/imports` directory instead of `public/imports`. ⚠️ #326
- Hostname definition for Sidekiq healtcheck to solve #344. See the diff:

```diff
  dawarich_sidekiq:
    image: freikin/dawarich:latest
    container_name: dawarich_sidekiq
    healthcheck:
-     test: [ "CMD-SHELL", "bundle exec sidekiqmon processes | grep $(hostname)" ]
+     test: [ "CMD-SHELL", "bundle exec sidekiqmon processes | grep ${HOSTNAME}" ]
```

- Renamed directories used by app and sidekiq containers for gems cache to fix #339:

```diff
  dawarich_app:
    image: freikin/dawarich:latest
    container_name: dawarich_sidekiq
    volumes:
-     - gem_cache:/usr/local/bundle/gems
+     - gem_cache:/usr/local/bundle/gems_app

...

  dawarich_sidekiq:
    image: freikin/dawarich:latest
    container_name: dawarich_sidekiq
    volumes:
-     - gem_cache:/usr/local/bundle/gems
+     - gem_cache:/usr/local/bundle/gems_sidekiq
```

# 0.15.10 - 2024-10-25

### Fixed

- Data migration that prevented the application from starting.

# 0.15.9 - 2024-10-24

### Fixed

- Stats distance calculation now correctly calculates the daily distances.

### Changed

- Refactored the stats calculation process to make it more efficient.

# 0.15.8 - 2024-10-22

### Added

- User can now select between "Raw" and "Simplified" mode in the map controls. "Simplified" mode will show less points, improving the map performance. "Raw" mode will show all points.

# 0.15.7 - 2024-10-19

### Fixed

- A bug where "RuntimeError: failed to get urandom" was being raised upon importing attempt on Synology.

# 0.15.6 - 2024-10-19

### Fixed

- Import of Owntracks' .rec files now correctly imports points. Previously, the import was failing due to incorrect parsing of the file.

# 0.15.5 - 2024-10-16

### Fixed

- Fixed a bug where Google Takeout import was failing due to unsupported date format with milliseconds in the file.
- Fixed a bug that prevented using the Photon API host with http protocol. Now you can use both http and https protocols for the Photon API host. You now need to explicitly provide `PHOTON_API_USE_HTTPS` to be `true` or `false` depending on what protocol you want to use. [Example](https://github.com/Freika/dawarich/blob/master/docker-compose.yml#L116-L117) is in the `docker-compose.yml` file.

### Changed

- The Map page now by default uses timeframe based on last point tracked instead of the today's points. If there are no points, the map will use the today's timeframe.
- The map on the Map page can no longer be infinitely scrolled horizontally. #299

# 0.15.4 - 2024-10-15

### Changed

- Use static version of `geocoder` library that supports http and https for Photon API host. This is a temporary solution until the change is available in a stable release.

### Added

- Owntracks' .rec files now can be imported to Dawarich. The import process is the same as for other kinds of files, just select the .rec file and choose "owntracks" as a source.

### Removed

- Owntracks' .json files are no longer supported for import as Owntracks itself does not export to this format anymore.

# 0.15.3 - 2024-10-05

To expose the watcher functionality to the user, a new directory `/tmp/imports/watched/` was created. Add new volume to the `docker-compose.yml` file to expose this directory to the host machine.

```diff
  ...

  dawarich_app:
    image: freikin/dawarich:latest
    container_name: dawarich_app
    volumes:
      - gem_cache:/usr/local/bundle/gems
      - public:/var/app/public
+     - watched:/var/app/tmp/watched

  ...

  dawarich_sidekiq:
      image: freikin/dawarich:latest
      container_name: dawarich_sidekiq
      volumes:
        - gem_cache:/usr/local/bundle/gems
        - public:/var/app/public
+       - watched:/var/app/tmp/watched

    ...

volumes:
  db_data:
  gem_cache:
  shared_data:
  public:
+ watched:
```

### Changed

- Watcher now looks into `/tmp/imports/watched/USER@EMAIL.TLD` directory instead of `/tmp/imports/watched/` to allow using arbitrary file names for imports

# 0.15.1 - 2024-10-04

### Added

- `linux/arm/v7` is added to the list of supported architectures to support Raspberry Pi 4 and other ARMv7 devices

# 0.15.0 - 2024-10-03

## The Watcher release

The /public/imporst/watched/ directory is watched by Dawarich. Any files you put in this directory will be imported into the database. The name of the file must start with an email of the user you want to import the file for. The email must be followed by an underscore symbol (_) and the name of the file.

For example, if you want to import a file for the user with the email address "email@dawarich.app", you would name the file "email@dawarich.app_2024-05-01_2024-05-31.gpx". The file will be imported into the database and the user will receive a notification in the app.

Both GeoJSON and GPX files are supported.


### Added

- You can now put your GPX and GeoJSON files to `tmp/imports/watched` directory and Dawarich will automatically import them. This is useful if you have a service that can put files to the directory automatically. The directory is being watched every 60 minutes for new files.

### Changed

- Monkey patch for Geocoder to support http along with https for Photon API host was removed becausee it was breaking the reverse geocoding process. Now you can use only https for the Photon API host. This might be changed in the future
- Disable retries for some background jobs

### Fixed

- Stats update is now being correctly triggered every 6 hours

# [0.14.7] - 2024-10-01

### Fixed

- Now you can use http protocol for the Photon API host if you don't have SSL certificate for it
- For stats, total distance per month might have been not equal to the sum of distances per day. Now it's fixed and values are equal
- Mobile view of the map looks better now


### Changed

- `GET /api/v1/points` can now accept optional `?order=asc` query parameter to return points in ascending order by timestamp. `?order=desc` is still available to return points in descending order by timestamp
- `GET /api/v1/points` now returns `id` attribute for each point

# [0.14.6] - 2024-29-30

### Fixed

- Points imported from Google Location History (mobile devise) now have correct timestamps

### Changed

- `GET /api/v1/points?slim=true` now returns `id` attribute for each point

# [0.14.5] - 2024-09-28

### Fixed

- GPX export now finishes correctly and does not throw an error in the end
- Deleting points from the Points page now preserves `start_at` and `end_at` values for the routes. #261
- Visits map now being rendered correctly in the Visits page. #262
- Fixed issue with timezones for negative UTC offsets. #194, #122
- Point page is no longer reloads losing provided timestamps when searching for points on Points page. #283

### Changed

- Map layers from Stadia were disabled for now due to necessary API key

# [0.14.4] - 2024-09-24

### Fixed

- GPX export now has time and elevation elements for each point

### Changed

- `GET /api/v1/points` will no longer return `raw_data` attribute for each point as it's a bit too much

### Added

- "Slim" version of `GET /api/v1/points`: pass optional param `?slim=true` to it and it will return only latitude, longitude and timestamp


# [0.14.3] — 2024-09-21

### Fixed

- Optimize order of the dockerfiles to leverage layer caching by @JoeyEamigh
- Add support for alternate postgres ports and db names in docker by @JoeyEamigh
- Creating exports directory if it doesn't exist by @tetebueno


## [0.14.1] — 2024-09-16

### Fixed

- Fixed a bug where the map was not loading due to invalid tile layer name


## [0.14.0] — 2024-09-15

### Added

- 17 new tile layers to choose from. Now you can select the tile layer that suits you the best. You can find the list of available tile layers in the map controls in the top right corner of the map under the layers icon.


## [0.13.7] — 2024-09-15

### Added

- `GET /api/v1/points` response now will include `X-Total-Pages` and `X-Current-Page` headers to make it easier to work with the endpoint
- The Pages point now shows total number of points found for provided date range

## Fixed

- Link to Visits page in notification informing about new visit suggestion


## [0.13.6] — 2024-09-13

### Fixed

- Flatten geodata retrieved from Immich before processing it to prevent errors


## [0.13.5] — 2024-09-08

### Added

- Links to view import points on the map and on the Points page on the Imports page.

### Fixed

- The Imports page now loading faster.

### Changed

- Default value for `RAILS_MAX_THREADS` was changed to 10.
- Visit suggestions background job was moved to its own low priority queue to prevent it from blocking other jobs.


## [0.13.4] — 2024-09-06

### Fixed

- Fixed a bug preventing the application from starting, when there is no users in the database but a data migration tries to update one.


## [0.13.3] — 2024-09-06

### Added

- Support for miles. To switch to miles, provide `DISTANCE_UNIT` environment variable with value `mi` in the `docker-compose.yml` file. Default value is `km`.

It's recommended to update your stats manually after changing the `DISTANCE_UNIT` environment variable. You can do this by clicking the "Update stats" button on the Stats page.

⚠️IMPORTANT⚠️: All settings are still should be provided in meters. All calculations though will be converted to feets and miles if `DISTANCE_UNIT` is set to `mi`.

```diff
  dawarich_app:
    image: freikin/dawarich:latest
    container_name: dawarich_app
    environment:
      APPLICATION_HOST: "localhost"
      APPLICATION_PROTOCOL: "http"
      APPLICATION_PORT: "3000"
      TIME_ZONE: "UTC"
+     DISTANCE_UNIT: "mi"
  dawarich_sidekiq:
    image: freikin/dawarich:latest
    container_name: dawarich_sidekiq
    environment:
      APPLICATION_HOST: "localhost"
      APPLICATION_PROTOCOL: "http"
      APPLICATION_PORT: "3000"
      TIME_ZONE: "UTC"
+     DISTANCE_UNIT: "mi"
```

### Changed

- Default time range on the map is now 1 day instead of 1 month. It will help you with performance issues if you have a lot of points in the database.


## [0.13.2] — 2024-09-06

### Fixed

- GeoJSON import now correctly imports files with FeatureCollection as a root object

### Changed

- The Points page now have number of points found for provided date range

## [0.13.1] — 2024-09-05

### Added

- `GET /api/v1/health` endpoint to check the health of the application with swagger docs

### Changed

- Ruby version updated to 3.3.4
- Visits suggestion process now will try to merge consecutive visits to the same place into one visit.


## [0.13.0] — 2024-09-03

The GPX and GeoJSON export release

⚠️ BREAKING CHANGES: ⚠️

Default exporting format is now GeoJSON instead of Owntracks-like JSON. This will allow you to use the exported data in other applications that support GeoJSON format. It's also important to highlight, that GeoJSON format does not describe a way to store any time-related data. Dawarich relies on the `timestamp` field in the GeoJSON format to determine the time of the point. The value of the `timestamp` field should be a Unix timestamp in seconds. If you import GeoJSON data that does not have a `timestamp` field, the point will not be imported.

Example of a valid point in GeoJSON format:

```json
{
  "type": "Feature",
  "geometry": {
    "type": "Point",
    "coordinates": [13.350110811262352, 52.51450815]
  },
  "properties": {
    "timestamp": 1725310036
  }
}
```

### Added

- GeoJSON format is now available for exporting data.
- GPX format is now available for exporting data.
- Importing GeoJSON is now available.

### Changed

- Default exporting format is now GeoJSON instead of Owntracks-like JSON. This will allow you to use the exported data in other applications that support GeoJSON format.

### Fixed

- Fixed a bug where the confirmation alert was shown more than once when deleting a point.


## [0.12.3] — 2024-09-02

### Added

- Resource limits to docke-compose.yml file to prevent server overload. Feel free to adjust the limits to your needs.

```yml
deploy:
  resources:
    limits:
      cpus: '0.50'    # Limit CPU usage to 50% of one core
      memory: '2G'    # Limit memory usage to 2GB
```

### Fixed

- Importing geodata from Immich will now not throw an error in the end of the process

### Changed

- A notification about an existing import with the same name will now show the import name
- Export file now also will contain `raw_dat` field for each point. This field contains the original data that was imported to the application.


## [0.12.2] — 2024-08-28

### Added

- `PATCH /api/v1/settings` endpoint to update user settings with swagger docs
- `GET /api/v1/settings` endpoint to get user settings with swagger docs
- Missing `page` and `per_page` query parameters to the `GET /api/v1/points` endpoint swagger docs

### Changed

- Map settings moved to the map itself and are available in the top right corner of the map under the gear icon.


## [0.12.1] — 2024-08-25

### Fixed

- Fixed a bug that prevented data migration from working correctly

## [0.12.0] — 2024-08-25

### The visit suggestion release

1. With this release deployment, data migration will work, starting visits suggestion process for all users.
2. After initial visit suggestion process, new suggestions will be calculated every 24 hours, based on points for last 24 hours.
3. If you have enabled reverse geocoding and (optionally) provided Photon Api Host, Dawarich will try to reverse geocode your visit and suggest specific places you might have visited, such as cafes, restaurants, parks, etc. If reverse geocoding is not enabled, or Photon Api Host is not provided, Dawarich will not try to suggest places but you'll be able to rename the visit yourself.
4. You can confirm or decline the visit suggestion. If you confirm the visit, it will be added to your timeline. If you decline the visit, it will be removed from your timeline. You'll be able to see all your confirmed, declined and suggested visits on the Visits page.


### Added

- A "Map" button to each visit on the Visits page to allow user to see the visit on the map
- Visits suggestion functionality. Read more on that in the release description
- Click on the visit name allows user to rename the visit
- Tabs to the Visits page to allow user to switch between confirmed, declined and suggested visits
- Places page to see and delete places suggested by Dawarich's visit suggestion process
- Importing a file will now trigger the visit suggestion process for the user

## [0.11.2] — 2024-08-22

### Changed

### Fixed

- Dawarich export was failing when attempted to be imported back to Dawarich.
- Imports page with a lot of imports should now load faster.


## [0.11.1] — 2024-08-21

### Changed

- `/api/v1/points` endpoint now returns 100 points by default. You can specify the number of points to return by passing the `per_page` query parameter. Example: `/api/v1/points?per_page=50` will return 50 points. Also, `page` query parameter is now available to paginate the results. Example: `/api/v1/points?per_page=50&page=2` will return the second page of 50 points.

## [0.11.0] — 2024-08-21

### Added

- A user can now trigger the import of their geodata from Immich to Dawarich by clicking the "Import Immich data" button in the Imports page.
- A user can now provide a url and an api key for their Immich instance and then trigger the import of their geodata from Immich to Dawarich. This can be done in the Settings page.

### Changed

- Table columns on the Exports page were reordered to make it more user-friendly.
- Exports are now being named with this pattern: "export_from_dd.mm.yyyy_to_dd.mm.yyyy.json" where "dd.mm.yyyy" is the date range of the export.
- Notification about any error now will include the stacktrace.

## [0.10.0] — 2024-08-20

### Added

- The `api/v1/stats` endpoint to get stats for the user with swagger docs

### Fixed

- Redis and DB containers are now being automatically restarted if they fail. Update your `docker-compose.yml` if necessary

```diff
  services:
  dawarich_redis:
    image: redis:7.0-alpine
    command: redis-server
    networks:
      - dawarich
    volumes:
      - shared_data:/var/shared/redis
+   restart: always
  dawarich_db:
    image: postgis/postgis:14-3.5-alpine
    container_name: dawarich_db
    volumes:
      - db_data:/var/lib/postgresql/data
      - shared_data:/var/shared
    networks:
      - dawarich
    environment:
      POSTGRES_USER: postgres
      POSTGRES_PASSWORD: password
+   restart: always
```


See the [PR](https://github.com/Freika/dawarich/pull/185) or Swagger docs (`/api-docs`) for more information.

## [0.9.12] — 2024-08-15

### Fixed

- Owntracks points are now being saved to the database with the full attributes
- Existing owntracks points also filled with missing data
- Definition of "reverse geocoded points" is now correctly based on the number of points that have full reverse geocoding data instead of the number of points that have only country and city
- Fixed a bug in gpx importing scipt ([thanks, bluemax!](https://github.com/Freika/dawarich/pull/126))

## [0.9.11] — 2024-08-14

### Fixed

- A bug where an attempt to import a Google's Records.json file was failing due to wrong object being passed to a background worker

## [0.9.10] — 2024-08-14

### Added

- PHOTON_API_HOST env variable to set the host of the Photon API. It will allow you to use your own Photon API instance instead of the default one.

## [0.9.9] — 2024-07-30

### Added

- Pagination to exports page
- Pagination to imports page
- GET `/api/v1/points` endpoint to get all points for the user with swagger docs
- DELETE `/api/v1/points/:id` endpoint to delete a single point for the user with swagger docs
- DELETE `/api/v1/areas/:id` swagger docs
- User can now change route opacity in settings
- Points on the Points page can now be ordered by oldest or newest points
- Visits on the Visits page can now be ordered by oldest or newest visits

### Changed

- Point deletion is now being done using an api key instead of CSRF token

### Fixed

- OpenStreetMap layer is now being selected by default in map controls

---

## [0.9.8] — 2024-07-27

### Fixed

- Call to the background job to calculate visits

---

## [0.9.7] — 2024-07-27

### Fixed

- Name of background job to calculate visits

---

## [0.9.6] — 2024-07-27

### Fixed

- Map areas functionality

---

## [0.9.5] — 2024-07-27

### Added

- A possibility to create areas. To create an area, click on the Areas checkbox in map controls (top right corner of the map), then in the top left corner of the map, click on a small circle icon. This will enable draw tool, allowing you to draw an area. When you finish drawing, release the mouse button, and the area will be created. Click on the area, set the name and click "Save" to save the area. You can also delete the area by clicking on the trash icon in the area popup.
- A background job to calculate your visits. This job will calculate your visits based on the areas you've created.
- Visits page. This page will show you all your visits, calculated based on the areas you've created. You can see the date and time of the visit, the area you've visited, and the duration of the visit.
- A possibility to confirm or decline a visit. When you create an area, the visit is not calculated immediately. You need to confirm or decline the visit. You can do this on the Visits page. Click on the visit, then click on the "Confirm" or "Decline" button. If you confirm the visit, it will be added to your timeline. If you decline the visit, it will be removed from your timeline.
- Settings for visit calculation. You can set the minimum time spent in the area to consider it as a visit. This setting can be found in the Settings page.
- POST `/api/v1/areas` and GET `/api/v1/areas` endpoints. You can now create and list your areas via the API.

⚠️ Visits functionality is still in beta. If you find any issues, please let me know. ⚠️

### Fixed

- A route popup now correctly shows distance made in the route, not the distance between first and last points in the route.

---

## [0.9.4] — 2024-07-21

### Added

- A popup being shown when user clicks on a point now contains a link to delete the point. This is useful if you want to delete a point that was imported by mistake or you just want to clean up your data.

### Fixed

- Added `public/imports` and `public/exports` folders to git to prevent errors when exporting data

### Changed

- Some code from `maps_controller.js` was extracted into separate files

---


## [0.9.3] — 2024-07-19

### Added

- Admin flag to the database. Now not only the first user in the system can create new users, but also users with the admin flag set to true. This will make easier introduction of more admin functions in the future.

### Fixed

- Route hover distance is now being rendered in kilometers, not in meters, if route distance is more than 1 km.

---

## [0.9.2] — 2024-07-19

### Fixed

- Hover over a route does not move map anymore and shows the route tooltip where user hovers over the route, not at the end of the route. Click on route now will move the map to include the whole route.

---

## [0.9.1] — 2024-07-12

### Fixed

- Fixed a bug where total reverse geocoded points were calculated based on number of *imported* points that are reverse geocoded, not on the number of *total* reverse geocoded points.

---

## [0.9.0] — 2024-07-12

### Added

- Background jobs page. You can find it in Settings -> Background Jobs.
- Queue clearing buttons. You can clear all jobs in the queue.
- Reverse geocoding restart button. You can restart the reverse geocoding process for all of your points.
- Reverse geocoding continue button. Click on this button will start reverse geocoding process only for points that were not processed yet.
- A lot more data is now being saved in terms of reverse geocoding process. It will be used in the future to create more insights about your data.

### Changed

- Point reference to a user is no longer optional. It should not cause any problems, but if you see any issues, please let me know.
- ⚠️ Calculation of total reverse geocoded points was changed. ⚠️ Previously, the reverse geocoding process was recording only country and city for each point. Now, it records all the data that was received from the reverse geocoding service. This means that the total number of reverse geocoded points will be different from the previous one. It is recommended to restart the reverse geocoding process to get this data for all your existing points. Below you can find an example of what kind of data is being saved to your Dawarich database:

```json
{
  "place_id": 127850637,
  "licence": "Data © OpenStreetMap contributors, ODbL 1.0. http://osm.org/copyright",
  "osm_type": "way",
  "osm_id": 718035022,
  "lat": "52.51450815",
  "lon": "13.350110811262352",
  "class": "historic",
  "type": "monument",
  "place_rank": 30,
  "importance": 0.4155071896625501,
  "addresstype": "historic",
  "name": "Victory Column",
  "display_name": "Victory Column, Großer Stern, Botschaftsviertel, Tiergarten, Mitte, Berlin, 10785, Germany",
  "address": {
    "historic": "Victory Column",
    "road": "Großer Stern",
    "neighbourhood": "Botschaftsviertel",
    "suburb": "Tiergarten",
    "borough": "Mitte",
    "city": "Berlin",
    "ISO3166-2-lvl4": "DE-BE",
    "postcode": "10785",
    "country": "Germany",
    "country_code": "de"
  },
  "boundingbox": [
    "52.5142449",
    "52.5147775",
    "13.3496725",
    "13.3505485"
  ]
}
```

---

## [0.8.7] — 2024-07-09

### Changed

- Added a logging config to the `docker-compose.yml` file to prevent logs from overflowing the disk. Now logs are being rotated and stored in the `log` folder in the root of the application. You can find usage example in the the repository's `docker-compose.yml` [file](https://github.com/Freika/dawarich/blob/master/docker-compose.yml#L50). Make sure to add this config to both `dawarich_app` and `dawarich_sidekiq` services.

```yaml
  logging:
      driver: "json-file"
      options:
        max-size: "100m"
        max-file: "5"
```

### Fixed

- Visiting notifications page now marks this notifications as read

---

## [0.8.6] — 2024-07-08

### Added

- Guide on how to setup a reverse proxy for Dawarich in the `docs/how_to_setup_reverse_proxy.md` file. This guide explains how to set up a reverse proxy for Dawarich using Nginx and Apache2.

### Removed

- `MAP_CENTER` env var from the `docker-compose.yml` file. This variable was used to set the default center of the map, but it is not needed anymore, as the map center is now hardcoded in the application. ⚠️ Feel free to remove this variable from your `docker-compose.yml` file. ⚠️

### Fixed

- Fixed a bug where Overland batch payload was not being processed due to missing coordinates in the payload. Now, if the coordinates are missing, the single point is skipped and the rest are being processed.

---

## [0.8.5] — 2024-07-08

### Fixed

- Set `'localhost'` string as a default value for `APPLICATION_HOSTS` environment variable in the `docker-compose.yml` file instead of an array. This is necessary to prevent errors when starting the application.

---

## [0.8.4] — 2024-07-08

### Added

- Support for multiple hosts. Now you can specify the host of the application by setting the `APPLICATION_HOSTS` (note plural form) environment variable in the `docker-compose.yml` file. Example:

```yaml
  dawarich_app:
    image: freikin/dawarich:latest
    container_name: dawarich_app
    environment:
      APPLICATION_HOSTS: "yourhost.com,www.yourhost.com,127.0.0.1"
```

Note, there should be no protocol prefixes in the `APPLICATION_HOSTS` variable, only the hostnames.

⚠️ It would also be better to migrate your current `APPLICATION_HOST` to `APPLICATION_HOSTS` to avoid any issues in the future, as `APPLICATION_HOST` will be deprecated in the nearest future. ⚠️

- Support for HTTPS. Now you can specify the protocol of the application by setting the `APPLICATION_PROTOCOL` environment variable in the `docker-compose.yml` file. Default value is `http` Example:

```yaml
  dawarich_app:
    image: freikin/dawarich:latest
    container_name: dawarich_app
    environment:
      APPLICATION_PROTOCOL: "https"
```

### Fixed

- Support for a `location-history.json` file from Google Takeout. It turned out, this file could contain not only an object with location data history, but also an array of objects with location data history. Now Dawarich can handle both cases and import the data correctly.


---

## [0.8.3] — 2024-07-03

### Added

- Notifications system. Now you will receive a notification when an import or export is finished, when stats update is completed and if any error occurs during any of these processes. Notifications are displayed in the top right corner of the screen and are stored in the database. You can see all your notifications on the Notifications page.
- Swagger API docs for `/api/v1/owntracks/points`. You can find the API docs at `/api-docs`.

---

## [0.8.2] — 2024-06-30

### Added

- Google Takeout geodata, taken from a [mobile devise](https://support.google.com/maps/thread/264641290/export-full-location-timeline-data-in-json-or-similar-format-in-the-new-version-of-timeline?hl=en), is now fully supported and can be imported to the Dawarich. The import process is the same as for other kinds of files, just select the JSON file and choose "Google Phone Takeout" as a source.

### Fixed

- Fixed a bug where an imported point was not being saved to the database if a point with the same timestamp and already existed in the database even if it was other user's point.

---

## [0.8.1] — 2024-06-30

### Added

- First user in the system can now create new users from the Settings page. This is useful for creating new users without the need to enable registrations. Default password for new users is `password`.

### Changed

- Registrations are now disabled by default. On the initial setup, a default user with email `user@domain.com` and password `password` is created. You can change the password in the Settings page.
- On the Imports page, now you can see the real number of points imported. Previously, this number might have not reflect the real number of points imported.

---

## [0.8.0] — 2024-06-25

### Added

- New Settings page to change Dawarich settings.
- New "Fog of War" toggle on the map controls.
- New "Fog of War meters" field in Settings. This field allows you to set the radius in meters around the point to be shown on the map. The map outside of this radius will be covered with a fog of war.

### Changed

- Order of points on Points page is now descending by timestamp instead of ascending.

---

## [0.7.1] — 2024-06-20

In new Settings page you can now change the following settings:

- Maximum distance between two points to consider them as one route
- Maximum time between two points to consider them as one route

### Added

- New Settings page to change Dawarich settings.

### Changed

- Settings link in user menu now redirects to the new Settings page.
- Old settings page is now available undeer Account link in user menu.

---

## [0.7.0] — 2024-06-19

## The GPX MVP Release

This release introduces support for GPX files to be imported. Now you can import GPX files from your devices to Dawarich. The import process is the same as for other kinds of files, just select the GPX file instead and choose "gpx" as a source. Both single-segmented and multi-segmented GPX files are supported.

⚠️ BREAKING CHANGES: ⚠️

- `/api/v1/points` endpoint is removed. Please use `/api/v1/owntracks/points` endpoint to upload your points from OwnTracks mobile app instead.

### Added

- Support for GPX files to be imported.

### Changed

- Couple of unnecessary params were hidden from route popup and now can be shown using `?debug=true` query parameter. This is useful for debugging purposes.

### Removed

- `/exports/download` endpoint is removed. Now you can download your exports directly from the Exports page.
- `/api/v1/points` endpoint is removed.

---

## [0.6.4] — 2024-06-18

### Added

- A link to Dawarich's website in the footer. It ain't much, but it's honest work.

### Fixed

- Fixed version badge in the navbar. Now it will show the correct version of the application.

### Changed

- Default map center location was changed.

---

## [0.6.3] — 2024-06-14

⚠️ IMPORTANT: ⚠️

Please update your `docker-compose.yml` file to include the following changes:

```diff
  dawarich_sidekiq:
    image: freikin/dawarich:latest
    container_name: dawarich_sidekiq
    volumes:
      - gem_cache:/usr/local/bundle/gems
+     - public:/var/app/public
```

### Added

- Added a line with public volume to sidekiq's docker-compose service to allow sidekiq process to write to the public folder

### Fixed

- Fixed a bug where the export file was not being created in the public folder

---

## [0.6.2] — 2024-06-14

This is a debugging release. No changes were made to the application.

---

## [0.6.0] — 2024-06-12

### Added

- Exports page to list existing exports download them or delete them

### Changed

- Exporting process now is done in the background, so user can close the browser tab and come back later to download the file. The status of the export can be checked on the Exports page.

ℹ️ Deleting Export file will only delete the file, not the points in the database. ℹ️

⚠️ BREAKING CHANGES: ⚠️

Volume, exposed to the host machine for placing files to import was changed. See the changes below.

Path for placing files to import was changed from `tmp/imports` to `public/imports`.

```diff
  ...

  dawarich_app:
    image: freikin/dawarich:latest
    container_name: dawarich_app
    volumes:
      - gem_cache:/usr/local/bundle/gems
-     - tmp:/var/app/tmp
+     - public:/var/app/public/imports

  ...
```

```diff
  ...

volumes:
  db_data:
  gem_cache:
  shared_data:
- tmp:
+ public:
```

---

## [0.5.3] — 2024-06-10

### Added

- A data migration to remove points with 0.0, 0.0 coordinates. This is necessary to prevent errors when calculating distance in Stats page.

### Fixed

- Reworked code responsible for importing "Records.json" file from Google Takeout. Now it is more reliable and faster, and should not throw as many errors as before.

---

## [0.5.2] — 2024-06-08

### Added

- Test version of google takeout importing service for exports from users' phones

---

## [0.5.1] — 2024-06-07

### Added

- Background jobs concurrency now can be set with `BACKGROUND_PROCESSING_CONCURRENCY` env variable in `docker-compose.yml` file. Default value is 10.
- Hand-made favicon

### Changed

- Change minutes to days and hours on route popup

### Fixed

- Improved speed of "Stats" page loading by removing unnecessary queries

---

## [0.5.0] — 2024-05-31

### Added

- New buttons to quickly move to today's, yesterday's and 7 days data on the map
- "Download JSON" button to points page
- For debugging purposes, now user can use `?meters_between_routes=500` and `?minutes_between_routes=60` query parameters to set the distance and time between routes to split them on the map. This is useful to understand why routes might not be connected on the map.
- Added scale indicator to the map

### Changed

- Removed "Your data" page as its function was replaced by "Download JSON" button on the points page
- Hovering over a route now also shows time and distance to next route as well as time and distance to previous route. This allows user to understand why routes might not be connected on the map.

---

## [0.4.3] — 2024-05-30

### Added

- Now user can hover on a route and see when it started, when it ended and how much time it took to travel

### Fixed

- Timestamps in export form are now correctly assigned from the first and last points tracked by the user
- Routes are now being split based both on distance and time. If the time between two consecutive points is more than 60 minutes, the route is split into two separate routes. This improves visibility of the routes on the map.

---

## [0.4.2] — 2024-05-29

### Changed

- Routes are now being split into separate one. If distance between two consecutive points is more than 500 meters, the route is split into two separate routes. This improves visibility of the routes on the map.
- Background jobs concurrency is increased from 5 to 10 to speed up the processing of the points.

### Fixed

- Point data, accepted from OwnTracks and Overland, is now being checked for duplicates. If a point with the same timestamp and coordinates already exists in the database, it will not be saved.

---
## [0.4.1] — 2024-05-25

### Added

- Heatmap layer on the map to show the density of points

---

## [0.4.0] — 2024-05-25

**BREAKING CHANGES**:

- `/api/v1/points` is still working, but will be **deprecated** in nearest future. Please use `/api/v1/owntracks/points` instead.
- All existing points recorded directly to the database via Owntracks or Overland will be attached to the user with id 1.

### Added

- Each user now have an api key, which is required to make requests to the API. You can find your api key in your profile settings.
- You can re-generate your api key in your profile settings.
- In your user profile settings you can now see the instructions on how to use the API with your api key for both OwnTracks and Overland.
- Added docs on how to use the API with your api key. Refer to `/api-docs` for more information.
- `POST /api/v1/owntracks/points` endpoint.
- Points are now being attached to a user directly, so you can only see your own points and no other users of your applications can see your points.

### Changed

- `/api/v1/overland/batches` endpoint now requires an api key to be passed in the url. You can find your api key in your profile settings.
- All existing points recorded directly to the database will be attached to the user with id 1.
- All stats and maps are now being calculated and rendered based on the user's points only.
- Default `TIME_ZONE` environment variable is now set to 'UTC' in the `docker-compose.yml` file.

### Fixed

- Fixed a bug where marker on the map was rendering timestamp without considering the timezone.

---

## [0.3.2] — 2024-05-23

### Added

- Docker volume for importing Google Takeout data to the application

### Changed

- Instruction on how to import Google Takeout data to the application

---

## [0.3.1] — 2024-05-23

### Added

- Instruction on how to import Google Takeout data to the application

---

## [0.3.0] — 2024-05-23

### Added

- Add Points page to display all the points as a table with pagination to allow users to delete points
- Sidekiq web interface to monitor background jobs is now available at `/sidekiq`
- Now you can choose a date range of points to be exported

---

## [0.2.6] — 2024-05-23

### Fixed

- Stop selecting `raw_data` column during requests to `imports` and `points` tables to improve performance.

### Changed

- Rename PointsController to MapController along with all the views and routes

### Added

- Add Points page to display all the points as a table with pagination to allow users to delete points

---

## [0.2.5] — 2024-05-21

### Fixed

- Stop ignoring `raw_data` column during requests to `imports` and `points` tables. This was preventing points from being created.

---

## [0.2.4] — 2024-05-19

### Added

- In right sidebar you can now see the total amount of geopoints aside of kilometers traveled

### Fixed

- Improved overall performance if the application by ignoring `raw_data` column during requests to `imports` and `points` tables.

---


## [0.2.3] — 2024-05-18

### Added

- Now you can import `records.json` file from your Google Takeout archive, not just Semantic History Location JSON files. The import process is the same as for Semantic History Location JSON files, just select the `records.json` file instead and choose "google_records" as a source.

---


## [0.2.2] — 2024-05-18

### Added

- Swagger docs, can be found at `https:<your-host>/api-docs`

---

## [0.2.1] — 2024-05-18

### Added

- Cities, visited by user and listed in right sidebar now also have an active link to a date they were visited

### Fixed

- Dark/light theme switcher in navbar is now being saved in user settings, so it persists between sessions

---

## [0.2.0] — 2024-05-05

*Breaking changes:*

This release changes how Dawarich handles a city visit threshold. Previously, the `MINIMUM_POINTS_IN_CITY` environment variable was used to determine the minimum *number of points* in a city to consider it as visited. Now, the `MIN_MINUTES_SPENT_IN_CITY` environment variable is used to determine the minimum *minutes* between two points to consider them as visited the same city.

The logic behind this is the following: if you have a lot of points in a city, it doesn't mean you've spent a lot of time there, especially if your OwnTracks app was in "Move" mode. So, it's better to consider the time spent in a city rather than the number of points.

In your docker-compose.yml file, you need to replace the `MINIMUM_POINTS_IN_CITY` environment variable with `MIN_MINUTES_SPENT_IN_CITY`. The default value is `60`, in minutes.

---

## [0.1.9] — 2024-04-25

### Added

- A test for CheckAppVersion service class

### Changed

- Replaced ActiveStorage with Shrine for file uploads

### Fixed

- `ActiveStorage::FileNotFoundError` error when uploading export files

---

## [0.1.8.1] — 2024-04-21

### Changed

- Set Redis as default cache store

### Fixed

- Consider timezone when parsing datetime params in points controller
- Add rescue for check version service class

---

## [0.1.8] — 2024-04-21

### Added

- Application version badge to the navbar with check for updates button
- Npm dependencies install to Github build workflow
- Footer

### Changed

- Disabled map points rendering by default to improve performance on big datasets

---

## [0.1.7] — 2024-04-17

### Added

- Map controls to toggle polylines and points visibility

### Changed

- Added content padding for mobile view
- Fixed stat card layout for mobile view

---

## [0.1.6.3] — 2024-04-07

### Changed

- Removed strong_params from POST /api/v1/points

---

## [0.1.6.1] — 2024-04-06

### Fixed

- `ActiveStorage::FileNotFoundError: ActiveStorage::FileNotFoundError` error when uploading export files

---

## [0.1.6] — 2024-04-06

You can now use [Overland](https://overland.p3k.app/) mobile app to track your location.

### Added

- Overland API endpoint (POST /api/v1/overland/batches)

### Changed

### Fixed

---

## [0.1.5] — 2024-04-05

You can now specify the host of the application by setting the `APPLICATION_HOST` environment variable in the `docker-compose.yml` file.

### Added

- Added version badge to navbar
- Added APPLICATION_HOST environment variable to docker-compose.yml to allow user to specify the host of the application
- Added CHANGELOG.md to keep track of changes

### Changed

- Specified gem version in Docker entrypoint

### Fixed<|MERGE_RESOLUTION|>--- conflicted
+++ resolved
@@ -4,7 +4,6 @@
 The format is based on [Keep a Changelog](http://keepachangelog.com/)
 and this project adheres to [Semantic Versioning](http://semver.org/).
 
-<<<<<<< HEAD
 # 0.24.2 - 2025-02-11
 
 ### Changed
@@ -28,8 +27,6 @@
 
 Link to the https://dawarich.app/docs/environment-variables-and-settings page added instead, and the app itself is now using defaults that can be changed if env vars are provided.
 
-# 0.24.0 - 2025-02-09
-=======
 # 0.24.1 - 2025-02-11
 
 ## Custom map tiles
@@ -55,7 +52,6 @@
 - Speed on the Points page is now being displayed in kilometers per hour. #700
 
 # 0.24.0 - 2025-02-10
->>>>>>> 025d05b7
 
 ## Points speed units
 
