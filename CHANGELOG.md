--- conflicted
+++ resolved
@@ -4,9 +4,8 @@
 The format is based on [Keep a Changelog](http://keepachangelog.com/)
 and this project adheres to [Semantic Versioning](http://semver.org/).
 
-<<<<<<< HEAD
-
-# [Unreleased]
+
+# [0.36.2] - Unreleased
 
 
 ## Fixed
@@ -20,14 +19,13 @@
 
 - Points on the Map page are now loaded in chunks to improve performance and reduce memory consumption.
 
-=======
-[0.36.1] - 2025-11-29
+
+# [0.36.1] - 2025-11-29
 
 ## Fixed
 
 - Exporting user data now works a lot faster and consumes less memory.
 - Fix the restart loop. #1937 #1975
->>>>>>> cebbc289
 
 # [0.36.0] - 2025-11-24
 
