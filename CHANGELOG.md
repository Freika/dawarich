# Change Log
All notable changes to this project will be documented in this file.

The format is based on [Keep a Changelog](http://keepachangelog.com/)
and this project adheres to [Semantic Versioning](http://semver.org/).

<<<<<<< HEAD
# 0.18.3 - 2024-12-01

### Changed

- The `docker-compose.yml` file was refactored to use new container names.
- Default path for redis volume was changed from `/var/shared/redis` to `/data` to fix persistence issues. #148

### Removed

ENV vars removed from the docker-compose.yml:

```
TIME_ZONE: Europe/London
APPLICATION_PROTOCOL: http
DISTANCE_UNIT: km
PHOTON_API_HOST: photon.komoot.io
PHOTON_API_USE_HTTPS: true
MIN_MINUTES_SPENT_IN_CITY: 60
APPLICATION_HOST: localhost
```

Link to the https://dawarich.app/docs/environment-variables-and-settings page added instead, and the app itself is now using defaults that can be changed if env vars are provided.
=======
# 0.24.0 - 2025-02-09

## Points speed units

Dawarich expects speed to be sent in meters per second. It's already known that OwnTracks and GPSLogger (in some configurations) are sending speed in kilometers per hour.

In GPSLogger it's easily fixable: if you previously had `"vel": "%SPD_KMH"`, change it to `"vel": "%SPD"`, like it's described in the [docs](https://dawarich.app/docs/tutorials/track-your-location#gps-logger).

In OwnTracks it's a bit more complicated. You can't change the speed unit in the settings, so Dawarich will expect speed in kilometers per hour and will convert it to meters per second. Nothing is needed to be done from your side.

Now, we need to fix existing points with speed in kilometers per hour. The following guide assumes that you have been tracking your location exclusively with speed in kilometers per hour. If you have been using both speed units (say, were tracking with OwnTracks in kilometers per hour and with GPSLogger in meters per second), you need to decide what to do with points that have speed in kilometers per hour, as there is no easy way to distinguish them from points with speed in meters per second.

To convert speed in kilometers per hour to meters per second in your points, follow these steps:

1. Enter [Dawarich console](https://dawarich.app/docs/FAQ#how-to-enter-dawarich-console)
2. Run `points = Point.where(import_id: nil).where.not(velocity: [nil, "0"]).where("velocity NOT LIKE '%.%'")`. This will return all tracked (not imported) points.
3. Run
```ruby
points.update_all("velocity = CAST(ROUND(CAST((CAST(velocity AS FLOAT) * 1000 / 3600) AS NUMERIC), 1) AS TEXT)")

```

This will convert speed in kilometers per hour to meters per second and round it to 1 decimal place.

If you have been using both speed units, but you know the dates where you were tracking with speed in kilometers per hour, on the second step of the instruction above, you can add `where("timestamp BETWEEN ? AND ?", Date.parse("2025-01-01").beginning_of_day.to_i, Date.parse("2025-01-31").end_of_day.to_i)` to the query to convert speed in kilometers per hour to meters per second only for a specific period of time. Resulting query will look like this:

```ruby
start_at = DateTime.new(2025, 1, 1, 0, 0, 0).in_time_zone(Time.current.time_zone).to_i
end_at = DateTime.new(2025, 1, 31, 23, 59, 59).in_time_zone(Time.current.time_zone).to_i
points = Point.where(import_id: nil).where.not(velocity: [nil, "0"]).where("timestamp BETWEEN ? AND ?", start_at, end_at).where("velocity NOT LIKE '%.%'")
```

This will select points tracked between January 1st and January 31st 2025. Then just use step 3 to convert speed in kilometers per hour to meters per second.

### Changed

- Speed for points, that are sent to Dawarich via `POST /api/v1/owntracks/points` endpoint, will now be converted to meters per second, if `topic` param is sent. The official GPSLogger instructions are assuming user won't be sending `topic` param, so this shouldn't affect you if you're using GPSLogger.

### Fixed

- After deleting one point from the map, other points can now be deleted as well. #723 #678
- Fixed a bug where export file was not being deleted from the server after it was deleted. #808
- After an area was drawn on the map, a popup is now being shown to allow user to provide a name and save the area. #740
- Docker entrypoints now use database name to fix problem with custom database names.
- Garmin GPX files with empty tracks are now being imported correctly. #827

### Added

- `X-Dawarich-Version` header to the `GET /api/v1/health` endpoint response.

# 0.23.6 - 2025-02-06

### Added

- Enabled Postgis extension for PostgreSQL.
- Trips are now store their paths in the database independently of the points.
- Trips are now being rendered on the map using their precalculated paths instead of list of coordinates.

### Changed

- Ruby version was updated to 3.4.1.
- Requesting photos on the Map page now uses the start and end dates from the URL params. #589

# 0.23.5 - 2025-01-22

### Added

- A test for building rc Docker image.

### Fixed

- Fix authentication to `GET /api/v1/countries/visited_cities` with header `Authorization: Bearer YOUR_API_KEY` instead of `api_key` query param. #679
- Fix a bug where a gpx file with empty tracks was not being imported. #646
- Fix a bug where rc version was being checked as a stable release. #711

# 0.23.3 - 2025-01-21

### Changed

- Synology-related files are now up to date. #684

### Fixed

- Drastically improved performance for Google's Records.json import. It will now take less than 5 minutes to import 500,000 points, which previously took a few hours.

### Fixed

- Add index only if it doesn't exist.

# 0.23.1 - 2025-01-21

### Fixed

- Renamed unique index on points to `unique_points_lat_long_timestamp_user_id_index` to fix naming conflict with `unique_points_index`.

# 0.23.0 - 2025-01-20

## ⚠️ IMPORTANT ⚠️

This release includes a data migration to remove duplicated points from the database. It will not remove anything except for duplcates from the `points` table, but please make sure to create a [backup](https://dawarich.app/docs/tutorials/backup-and-restore) before updating to this version.

### Added

- `POST /api/v1/points/create` endpoint added.
- An index to guarantee uniqueness of points across `latitude`, `longitude`, `timestamp` and `user_id` values. This is introduced to make sure no duplicates will be created in the database in addition to previously existing validations.
- `GET /api/v1/users/me` endpoint added to get current user.

# 0.22.4 - 2025-01-20

### Added

- You can now drag-n-drop a point on the map to update its position. Enable the "Points" layer on the map to see the points.
- `PATCH /api/v1/points/:id` endpoint added to update a point. It only accepts `latitude` and `longitude` params. #51 #503

### Changed

- Run seeds even in prod env so Unraid users could have default user.
- Precompile assets in production env using dummy secret key base.

### Fixed

- Fixed a bug where route wasn't highlighted when it was hovered or clicked.

# 0.22.3 - 2025-01-14

### Changed

- The Map now uses a canvas to draw polylines, points and fog of war. This should improve performance in browser with a lot of points and polylines.

# 0.22.2 - 2025-01-13

✨ The Fancy Routes release ✨

### Added

- In the Map Settings (coggle in the top left corner of the map), you can now enable/disable the Fancy Routes feature. Simply said, it will color your routes based on the speed of each segment.
- Hovering over a polyline now shows the speed of the segment. Move cursor over a polyline to see the speed of different segments.
- Distance and points number in the custom control to the map.

### Changed

- The name of the "Polylines" feature is now "Routes".

⚠️ Important note on the Prometheus monitoring ⚠️

In the previous release, `bin/dev` command in the default `docker-compose.yml` file was replaced with `bin/rails server -p 3000 -b ::`, but this way Dawarich won't be able to start Prometheus Exporter. If you want to use Prometheus monitoring, you need to use `bin/dev` command instead.

Example:

```diff
  dawarich_app:
    image: freikin/dawarich:latest
...
-    command: ['bin/rails', 'server', '-p', '3000', '-b', '::']
+    command: ['bin/dev']
```

# 0.22.1 - 2025-01-09

### Removed

- Gems caching volume from the `docker-compose.yml` file.

To update existing `docker-compose.yml` to new changes, refer to the following:

```diff
  dawarich_app:
    image: freikin/dawarich:latest
...
    volumes:
-      - dawarich_gem_cache_app:/usr/local/bundle/gems
...
  dawarich_sidekiq:
    image: freikin/dawarich:latest
...
    volumes:
-      - dawarich_gem_cache_app:/usr/local/bundle/gems
...

volumes:
  dawarich_db_data:
- dawarich_gem_cache_app:
- dawarich_gem_cache_sidekiq:
  dawarich_shared:
  dawarich_public:
  dawarich_watched:
```

### Changed

- `GET /api/v1/health` endpoint now returns a `X-Dawarich-Response: Hey, Im alive and authenticated!` header if user is authenticated.

# 0.22.0 - 2025-01-09

⚠️ This release introduces a breaking change. ⚠️

Please read this release notes carefully before upgrading.

Docker-related files were moved to the `docker` directory and some of them were renamed. Before upgrading, study carefully changes in the `docker/docker-compose.yml` file and update your docker-compose file accordingly, so it uses the new files and commands. Copying `docker/docker-compose.yml` blindly may lead to errors.

No volumes were removed or renamed, so with a proper docker-compose file, you should be able to upgrade without any issues.

To update existing `docker-compose.yml` to new changes, refer to the following:

```diff
  dawarich_app:
    image: freikin/dawarich:latest
...
-    entrypoint: dev-entrypoint.sh
-    command: ['bin/dev']
+    entrypoint: web-entrypoint.sh
+    command: ['bin/rails', 'server', '-p', '3000', '-b', '::']
...
  dawarich_sidekiq:
    image: freikin/dawarich:latest
...
-    entrypoint: dev-entrypoint.sh
-    command: ['bin/dev']
+    entrypoint: sidekiq-entrypoint.sh
+    command: ['bundle', 'exec', 'sidekiq']
```

Although `docker-compose.production.yml` was added, it's not being used by default. It's just an example of how to configure Dawarich for production. The default `docker-compose.yml` file is still recommended for running the app.

### Changed

- All docker-related files were moved to the `docker` directory.
- Default memory limit for `dawarich_app` and `dawarich_sidekiq` services was increased to 4GB.
- `dawarich_app` and `dawarich_sidekiq` services now use separate entrypoint scripts.
- Gems (dependency libraries) are now being shipped as part of the Dawarich Docker image.

### Fixed

- Visit suggesting job does nothing if user has no tracked points.
- `BulkStatsCalculationJob` now being called without arguments in the data migration.

### Added

- A proper production Dockerfile, docker-compose and env files.

# 0.21.6 - 2025-01-07

### Changed

- Disabled visit suggesting job after import.
- Improved performance of the `User#years_tracked` method.

### Fixed

- Inconsistent password for the `dawarich_db` service in `docker-compose_mounted_volumes.yml`. #605
- Points are now being rendered with higher z-index than polylines. #577
- Run cache cleaning and preheating jobs only on server start. #594

# 0.21.5 - 2025-01-07

You may now use Geoapify API for reverse geocoding. To obtain an API key, sign up at https://myprojects.geoapify.com/ and create a new project. Make sure you have read and understood the [pricing policy](https://www.geoapify.com/pricing) and [Terms and Conditions](https://www.geoapify.com/terms-and-conditions/).

### Added

- Geoapify API support for reverse geocoding. Provide `GEOAPIFY_API_KEY` env var to use it.

### Removed

- Photon ENV vars from the `.env.development` and docker-compose.yml files.
- `APPLICATION_HOST` env var.
- `REVERSE_GEOCODING_ENABLED` env var.

# 0.21.4 - 2025-01-05

### Fixed

- Fixed a bug where Photon API for patreon supporters was not being used for reverse geocoding.

# 0.21.3 - 2025-01-04

### Added

- A notification about Photon API being under heavy load.

### Removed

- The notification about telemetry being enabled.

### Reverted

- ~~Imported points will now be reverse geocoded only after import is finished.~~

# 0.21.2 - 2024-12-25

### Added

- Logging for Immich responses.
- Watcher now supports all data formats that can be imported via web interface.

### Changed

- Imported points will now be reverse geocoded only after import is finished.

### Fixed

- Markers on the map are now being rendered with higher z-index than polylines. #577

# 0.21.1 - 2024-12-24

### Added

- Cache cleaning and preheating upon application start.
- `PHOTON_API_KEY` env var to set Photon API key. It's an optional env var, but it's required if you want to use Photon API as a Patreon supporter.
- 'X-Dawarich-Response' header to the `GET /api/v1/health` endpoint. It's set to 'Hey, I\'m alive!' to make it easier to check if the API is working.

### Changed

- Custom config for PostgreSQL is now optional in `docker-compose.yml`.

# 0.21.0 - 2024-12-20

⚠️ This release introduces a breaking change. ⚠️

The `dawarich_db` service now uses a custom `postgresql.conf` file.

As @tabacha pointed out in #549, the default `shm_size` for the `dawarich_db` service is too small and it may lead to database performance issues. This release introduces a `shm_size` parameter to the `dawarich_db` service to increase the size of the shared memory for PostgreSQL. This should help database with peforming vacuum and other operations. Also, it introduces a custom `postgresql.conf` file to the `dawarich_db` service.

To mount a custom `postgresql.conf` file, you need to create a `postgresql.conf` file in the `dawarich_db` service directory and add the following line to it:

```diff
  dawarich_db:
    image: postgis/postgis:14-3.5-alpine
    shm_size: 1G
    container_name: dawarich_db
    volumes:
      - dawarich_db_data:/var/lib/postgresql/data
      - dawarich_shared:/var/shared
+     - ./postgresql.conf:/etc/postgresql/postgres.conf # Provide path to custom config
  ...
    healthcheck:
      test: [ "CMD-SHELL", "pg_isready -U postgres -d dawarich_development" ]
      interval: 10s
      retries: 5
      start_period: 30s
      timeout: 10s
+   command: postgres -c config_file=/etc/postgresql/postgres.conf # Use custom config
```

To ensure your database is using custom config, you can connect to the container (`docker exec -it dawarich_db psql -U postgres`) and run `SHOW config_file;` command. It should return the following path: `/etc/postgresql/postgresql.conf`.

An example of a custom `postgresql.conf` file is provided in the `postgresql.conf.example` file.

### Added

- A button on a year stats card to update stats for the whole year. #466
- A button on a month stats card to update stats for a specific month. #466
- A confirmation alert on the Notifications page before deleting all notifications.
- A `shm_size` parameter to the `dawarich_db` service to increase the size of the shared memory for PostgreSQL. This should help database with peforming vacuum and other operations.

```diff
  ...
  dawarich_db:
    image: postgis/postgis:14-3.5-alpine
+   shm_size: 1G
  ...
```

- In addition to `api_key` parameter, `Authorization` header is now being used to authenticate API requests. #543

Example:

```
Authorization: Bearer YOUR_API_KEY
```

### Changed

- The map borders were expanded to make it easier to scroll around the map for New Zealanders.
- The `dawarich_db` service now uses a custom `postgresql.conf` file.
- The popup over polylines now shows dates in the user's format, based on their browser settings.

# 0.20.2 - 2024-12-17

### Added

- A point id is now being shown in the point popup.

### Fixed

- North Macedonia is now being shown on the scratch map. #537

### Changed

- The app process is now bound to :: instead of 0.0.0.0 to provide compatibility with IPV6.
- The app was updated to use Rails 8.0.1.

# 0.20.1 - 2024-12-16

### Fixed

- Setting `reverse_geocoded_at` for points that don't have geodata is now being performed in background job, in batches of 10,000 points to prevent memory exhaustion and long-running data migration.

# 0.20.0 - 2024-12-16

### Added

- `GET /api/v1/points/tracked_months` endpoint added to get list of tracked years and months.
- `GET /api/v1/countries/visited_cities` endpoint added to get list of visited cities.
- A link to the docs leading to a help chart for k8s. #550
- A button to delete all notifications. #548
- A support for `RAILS_LOG_LEVEL` env var to change log level. More on that here: https://guides.rubyonrails.org/debugging_rails_applications.html#log-levels. The available log levels are: `:debug`, `:info`, `:warn`, `:error`, `:fatal`, and `:unknown`, corresponding to the log level numbers from 0 up to 5, respectively. The default log level is `:debug`. #540
- A devcontainer to improve developers experience. #546

### Fixed

- A point popup is no longer closes when hovering over a polyline. #536
- When polylines layer is disabled and user deletes a point from its popup, polylines layer is no longer being enabled right away. #552
- Paths to gems within the sidekiq and app containers. #499

### Changed

- Months and years navigation is moved to a map panel on the right side of the map.
- List of visited cities is now being shown in a map panel on the right side of the map.

# 0.19.7 - 2024-12-11

### Fixed

- Fixed a bug where upon deleting a point on the map, the confirmation dialog was shown multiple times and the point was not being deleted from the map until the page was reloaded. #435

### Changed

- With the "Points" layer enabled on the map, points with negative speed are now being shown in orange color. Since Overland reports negative speed for points that might be faulty, this should help you to identify them.
- On the Points page, speed of the points with negative speed is now being shown in red color.

# 0.19.6 - 2024-12-11

⚠️ This release introduces a breaking change. ⚠️

The `dawarich_shared` volume now being mounted to `/data` instead of `/var/shared` within the container. It fixes Redis data being lost on container restart.

To change this, you need to update the `docker-compose.yml` file:

```diff
  dawarich_redis:
    image: redis:7.0-alpine
    container_name: dawarich_redis
    command: redis-server
    volumes:
+     - dawarich_shared:/data
    restart: always
    healthcheck:
```

Telemetry is now disabled by default. To enable it, you need to set `ENABLE_TELEMETRY` env var to `true`. For those who have telemetry enabled using `DISABLE_TELEMETRY` env var set to `false`, telemetry is now disabled by default.

### Fixed

- Flash messages are now being removed after 5 seconds.
- Fixed broken migration that was preventing the app from starting.
- Visits page is now loading a lot faster than before.
- Redis data should now be preserved on container restart.
- Fixed a bug where export files could have double extension, e.g. `file.gpx.gpx`.

### Changed

- Places page is now accessible from the Visits & Places tab on the navbar.
- Exporting process is now being logged.
- `ENABLE_TELEMETRY` env var is now used instead of `DISABLE_TELEMETRY` to enable/disable telemetry.

# 0.19.5 - 2024-12-10

### Fixed

- Fixed a bug where the map and visits pages were throwing an error due to incorrect approach to distance calculation.

# 0.19.4 - 2024-12-10

⚠️ This release introduces a breaking change. ⚠️

The `GET /api/v1/trips/:id/photos` endpoint now returns a different structure of the response:

```diff
{
  id: 1,
  latitude: 10,
  longitude: 10,
  localDateTime: "2024-01-01T00:00:00Z",
  originalFileName: "photo.jpg",
  city: "Berlin",
  state: "Berlin",
  country: "Germany",
  type: "image",
+ orientation: "portrait",
  source: "photoprism"
}
```

### Fixed

- Fixed a bug where the Photoprism photos were not being shown on the trip page.
- Fixed a bug where the Immich photos were not being shown on the trip page.
- Fixed a bug where the route popup was showing distance in kilometers instead of miles. #490

### Added

- A link to the Photoprism photos on the trip page if there are any.
- A `orientation` field in the Api::PhotoSerializer, hence the `GET /api/v1/photos` endpoint now includes the orientation of the photo. Valid values are `portrait` and `landscape`.
- Examples for the `type`, `orientation` and `source` fields in the `GET /api/v1/photos` endpoint in the Swagger UI.
- `DISABLE_TELEMETRY` env var to disable telemetry. More on telemetry: https://dawarich.app/docs/tutorials/telemetry
- `reverse_geocoded_at` column added to the `points` table.

### Changed

- On the Stats page, the "Reverse geocoding" section is now showing the number of points that were reverse geocoded based on `reverse_geocoded_at` column, value of which is based on the time when the point was reverse geocoded. If no geodata for the point is available, `reverse_geocoded_at` will be set anyway. Number of points that were reverse geocoded but no geodata is available for them is shown below the "Reverse geocoded" number.


# 0.19.3 - 2024-12-06

### Changed

- Refactored stats calculation to calculate only necessary stats, instead of calculating all stats
- Stats are now being calculated every 1 hour instead of 6 hours
- List of years on the Map page is now being calculated based on user's points instead of stats. It's also being cached for 1 day due to the fact that it's usually a heavy operation based on the number of points.
- Reverse-geocoding points is now being performed in batches of 1,000 points to prevent memory exhaustion.

### Added

- In-app notification about telemetry being enabled.

# 0.19.2 - 2024-12-04

## The Telemetry release

Dawarich now can collect usage metrics and send them to InfluxDB. Before this release, the only metrics that could be somehow tracked by developers (only @Freika, as of now) were the number of stars on GitHub and the overall number of docker images being pulled, across all versions of Dawarich, non-splittable by version. New in-app telemetry will allow us to track more granular metrics, allowing me to make decisions based on facts, not just guesses.

I'm aware about the privacy concerns, so I want to be very transparent about what data is being sent and how it's used.

Data being sent:

- Number of DAU (Daily Active Users)
- App version
- Instance ID (unique identifier of the Dawarich instance built by hashing the api key of the first user in the database)

The data is being sent to a InfluxDB instance hosted by me and won't be shared with anyone.

Basically this set of metrics allows me to see how many people are using Dawarich and what versions they are using. No other data is being sent, nor it gives me any knowledge about individual users or their data or activity.

The telemetry is enabled by default, but it **can be disabled** by setting `DISABLE_TELEMETRY` env var to `true`. The dataset might change in the future, but any changes will be documented here in the changelog and in every release as well as on the [telemetry page](https://dawarich.app/docs/tutorials/telemetry) of the website docs.

### Added

- Telemetry feature. It's now collecting usage metrics and sending them to InfluxDB.

# 0.19.1 - 2024-12-04

### Fixed

- Sidekiq is now being correctly exported to Prometheus with `PROMETHEUS_EXPORTER_ENABLED=true` env var in `dawarich_sidekiq` service.

# 0.19.0 - 2024-12-04

## The Photoprism integration release

⚠️ This release introduces a breaking change. ⚠️
The `GET /api/v1/photos` endpoint now returns following structure of the response:

```json
[
  {
    "id": "1",
    "latitude": 11.22,
    "longitude": 12.33,
    "localDateTime": "2024-01-01T00:00:00Z",
    "originalFileName": "photo.jpg",
    "city": "Berlin",
    "state": "Berlin",
    "country": "Germany",
    "type": "image", // "image" or "video"
    "source": "photoprism" // "photoprism" or "immich"
  }
]
```

### Added

- Photos from Photoprism are now can be shown on the map. To enable this feature, you need to provide your Photoprism instance URL and API key in the Settings page. Then you need to enable "Photos" layer on the map (top right corner).
- Geodata is now can be imported from Photoprism to Dawarich. The "Import Photoprism data" button on the Imports page will start the import process.

### Fixed

- z-index on maps so they won't overlay notifications dropdown
- Redis connectivity where it's not required
>>>>>>> 0eaa67c5

# 0.18.2 - 2024-11-29

### Added

- Demo account. You can now login with `demo@dawarich.app` / `password` to see how Dawarich works. This replaces previous default credentials.

### Changed

- The login page now shows demo account credentials if `DEMO_ENV` env var is set to `true`.

# 0.18.1 - 2024-11-29

### Fixed

- Fixed a bug where the trips interface was breaking when Immich integration is not configured.

### Added

- Flash messages are now being shown on the map when Immich integration is not configured.

# 0.18.0 - 2024-11-28

## The Trips release

You can now create, edit and delete trips. To create a trip, click on the "New Trip" button on the Trips page. Provide a name, date and time for start and end of the trip. You can add your own notes to the trip as well.

If you have points tracked during provided timeframe, they will be automatically added to the trip and will be shown on the trip map.

Also, if you have Immich integrated, you will see photos from the trip on the trip page, along with a link to look at them on Immich.

### Added

- The Trips feature. Read above for more details.

### Changed

- Maps are now not so rough on the edges.

# 0.17.2 - 2024-11-27

### Fixed

- Retrieving photos from Immich now using `takenAfter` and `takenBefore` instead of `createdAfter` and `createdBefore`. With `createdAfter` and `createdBefore` Immich was returning no items some years.

# 0.17.1 - 2024-11-27

### Fixed

- Retrieving photos from Immich now correctly handles cases when Immich returns no items. It also logs the response from Immich for debugging purposes.

# 0.17.0 - 2024-11-26

## The Immich Photos release

With this release, Dawarich can now show photos from your Immich instance on the map.

To enable this feature, you need to provide your Immich instance URL and API key in the Settings page. Then you need to enable "Photos" layer on the map (top right corner).

An important note to add here is that photos are heavy and hence generate a lot of traffic. The response from Immich for specific dates is being cached in Redis for 1 day, and that may lead to Redis taking a lot more space than previously. But since the cache is being expired after 24 hours, you'll get your space back pretty soon.

The other thing worth mentioning is how Dawarich gets data from Immich. It goes like this:

1. When you click on the "Photos" layer, Dawarich will make a request to `GET /api/v1/photos` endpoint to get photos for the selected timeframe.
2. This endpoint will make a request to `POST /search/metadata` endpoint of your Immich instance to get photos for the selected timeframe.
3. The response from Immich is being cached in Redis for 1 day.
4. Dawarich's frontend will make a request to `GET /api/v1/photos/:id/thumbnail.jpg` endpoint to get photo thumbnail from Immich. The number of requests to this endpoint will depend on how many photos you have in the selected timeframe.
5. For each photo, Dawarich's frontend will make a request to `GET /api/v1/photos/:id/thumbnail.jpg` endpoint to get photo thumbnail from Immich. This thumbnail request is also cached in Redis for 1 day.


### Added

- If you have provided your Immich instance URL and API key, the map will now show photos from your Immich instance when Photos layer is enabled.
- `GET /api/v1/photos` endpoint added to get photos from Immich.
- `GET /api/v1/photos/:id/thumbnail.jpg` endpoint added to get photo thumbnail from Immich.

# 0.16.9 - 2024-11-24

### Changed

- Rate limit for the Photon API is now 1 request per second. If you host your own Photon API instance, reverse geocoding requests will not be limited.
- Requests to the Photon API are now have User-Agent header set to "Dawarich #{APP_VERSION} (https://dawarich.app)"

# 0.16.8 - 2024-11-20

### Changed

- Default number of Puma workers is now 2 instead of 1. This should improve the performance of the application. If you have a lot of users, you might want to increase the number of workers. You can do this by setting the `WEB_CONCURRENCY` env var in your `docker-compose.yml` file. Example:

```diff
  dawarich_app:
    image: freikin/dawarich:latest
    container_name: dawarich_app
    environment:
      ...
      WEB_CONCURRENCY: "2"
```

# 0.16.7 - 2024-11-20

### Changed

- Prometheus exporter is now bound to 0.0.0.0 instead of localhost
- `PROMETHEUS_EXPORTER_HOST` and `PROMETHEUS_EXPORTER_PORT` env vars were added to the `docker-compose.yml` file to allow you to set the host and port for the Prometheus exporter. They should be added to both `dawarich_app` and `dawarich_sidekiq` services Example:

```diff
  dawarich_app:
    image: freikin/dawarich:latest
    container_name: dawarich_app
    environment:
      ...
      PROMETHEUS_EXPORTER_ENABLED: "true"
+     PROMETHEUS_EXPORTER_HOST: 0.0.0.0
+     PROMETHEUS_EXPORTER_PORT: "9394"

  dawarich_sidekiq:
    image: freikin/dawarich:latest
    container_name: dawarich_sidekiq
    environment:
      ...
      PROMETHEUS_EXPORTER_ENABLED: "true"
+     PROMETHEUS_EXPORTER_HOST: dawarich_app
+     PROMETHEUS_EXPORTER_PORT: "9394"
```

# 0.16.6 - 2024-11-20

### Added

- Dawarich now can export metrics to Prometheus. You can find the metrics at `your.host:9394/metrics` endpoint. The metrics are being exported in the Prometheus format and can be scraped by Prometheus server. To enable exporting, set the `PROMETHEUS_EXPORTER_ENABLED` env var in your docker-compose.yml to `true`. Example:

```yaml
  dawarich_app:
    image: freikin/dawarich:latest
    container_name: dawarich_app
    environment:
      ...
      PROMETHEUS_EXPORTER_ENABLED: "true"
```

# 0.16.5 - 2024-11-18

### Changed

- Dawarich now uses `POST /api/search/metadata` endpoint to get geodata from Immich.

# 0.16.4 - 2024-11-12

### Added

- Admins can now see all users in the system on the Users page. The path is `/settings/users`.

### Changed

- Admins can now provide custom password for new users and update passwords for existing users on the Users page.
- The `bin/dev` file will no longer run `bin/rails tailwindcss:watch` command. It's useful only for development and doesn't really make sense to run it in production.

### Fixed

- Exported files will now always have an extension when downloaded. Previously, the extension was missing in case of GPX export.
- Deleting and sorting points on the Points page will now preserve filtering and sorting params when points are deleted or sorted. Previously, the page was being reloaded and filtering and sorting params were lost.

# 0.16.3 - 2024-11-10

### Fixed

- Make ActionCable respect REDIS_URL env var. Previously, ActionCable was trying to connect to Redis on localhost.

# 0.16.2 - 2024-11-08

### Fixed

- Exported GPX file now being correctly recognized as valid by Garmin Connect, Adobe Lightroom and (probably) other services. Previously, the exported GPX file was not being recognized as valid by these services.

# 0.16.1 - 2024-11-08

### Fixed

- Speed is now being recorded into points when a GPX file is being imported. Previously, the speed was not being recorded.
- GeoJSON file from GPSLogger now can be imported to Dawarich. Previously, the import was failing due to incorrect parsing of the file.

### Changed

- The Vists suggestion job is disabled. It will be re-enabled in the future with a new approach to the visit suggestion process.

# 0.16.0 - 2024-11-07

## The Websockets release

### Added

- New notifications are now being indicated with a blue-ish dot in the top right corner of the screen. Hovering over the bell icon will show you last 10 notifications.
- New points on the map will now be shown in real-time. No need to reload the map to see new points.
- User can now enable or disable Live Mode in the map controls. When Live Mode is enabled, the map will automatically scroll to the new points as they are being added to the map.

### Changed

- Scale on the map now shows the distance both in kilometers and miles.

# 0.15.13 - 2024-11-01

### Added

- `GET /api/v1/countries/borders` endpoint to get countries for scratch map feature

# 0.15.12 - 2024-11-01

### Added

- Scratch map. You can enable it in the map controls. The scratch map highlight countries you've visited. The scratch map is working properly only if you have your points reverse geocoded.

# 0.15.11 - 2024-10-29

### Added

- Importing Immich data on the Imports page now will trigger an attempt to write raw json file with the data from Immich to `tmp/imports/immich_raw_data_CURRENT_TIME_USER_EMAIL.json` file. This is useful to debug the problem with the import if it fails. #270

### Fixed

- New app version is now being checked every 6 hours instead of 1 day and the check is being performed in the background. #238

### Changed

- ⚠️ The instruction to import `Records.json` from Google Takeout now mentions `tmp/imports` directory instead of `public/imports`. ⚠️ #326
- Hostname definition for Sidekiq healtcheck to solve #344. See the diff:

```diff
  dawarich_sidekiq:
    image: freikin/dawarich:latest
    container_name: dawarich_sidekiq
    healthcheck:
-     test: [ "CMD-SHELL", "bundle exec sidekiqmon processes | grep $(hostname)" ]
+     test: [ "CMD-SHELL", "bundle exec sidekiqmon processes | grep ${HOSTNAME}" ]
```

- Renamed directories used by app and sidekiq containers for gems cache to fix #339:

```diff
  dawarich_app:
    image: freikin/dawarich:latest
    container_name: dawarich_sidekiq
    volumes:
-     - gem_cache:/usr/local/bundle/gems
+     - gem_cache:/usr/local/bundle/gems_app

...

  dawarich_sidekiq:
    image: freikin/dawarich:latest
    container_name: dawarich_sidekiq
    volumes:
-     - gem_cache:/usr/local/bundle/gems
+     - gem_cache:/usr/local/bundle/gems_sidekiq
```

# 0.15.10 - 2024-10-25

### Fixed

- Data migration that prevented the application from starting.

# 0.15.9 - 2024-10-24

### Fixed

- Stats distance calculation now correctly calculates the daily distances.

### Changed

- Refactored the stats calculation process to make it more efficient.

# 0.15.8 - 2024-10-22

### Added

- User can now select between "Raw" and "Simplified" mode in the map controls. "Simplified" mode will show less points, improving the map performance. "Raw" mode will show all points.

# 0.15.7 - 2024-10-19

### Fixed

- A bug where "RuntimeError: failed to get urandom" was being raised upon importing attempt on Synology.

# 0.15.6 - 2024-10-19

### Fixed

- Import of Owntracks' .rec files now correctly imports points. Previously, the import was failing due to incorrect parsing of the file.

# 0.15.5 - 2024-10-16

### Fixed

- Fixed a bug where Google Takeout import was failing due to unsupported date format with milliseconds in the file.
- Fixed a bug that prevented using the Photon API host with http protocol. Now you can use both http and https protocols for the Photon API host. You now need to explicitly provide `PHOTON_API_USE_HTTPS` to be `true` or `false` depending on what protocol you want to use. [Example](https://github.com/Freika/dawarich/blob/master/docker-compose.yml#L116-L117) is in the `docker-compose.yml` file.

### Changed

- The Map page now by default uses timeframe based on last point tracked instead of the today's points. If there are no points, the map will use the today's timeframe.
- The map on the Map page can no longer be infinitely scrolled horizontally. #299

# 0.15.4 - 2024-10-15

### Changed

- Use static version of `geocoder` library that supports http and https for Photon API host. This is a temporary solution until the change is available in a stable release.

### Added

- Owntracks' .rec files now can be imported to Dawarich. The import process is the same as for other kinds of files, just select the .rec file and choose "owntracks" as a source.

### Removed

- Owntracks' .json files are no longer supported for import as Owntracks itself does not export to this format anymore.

# 0.15.3 - 2024-10-05

To expose the watcher functionality to the user, a new directory `/tmp/imports/watched/` was created. Add new volume to the `docker-compose.yml` file to expose this directory to the host machine.

```diff
  ...

  dawarich_app:
    image: freikin/dawarich:latest
    container_name: dawarich_app
    volumes:
      - gem_cache:/usr/local/bundle/gems
      - public:/var/app/public
+     - watched:/var/app/tmp/watched

  ...

  dawarich_sidekiq:
      image: freikin/dawarich:latest
      container_name: dawarich_sidekiq
      volumes:
        - gem_cache:/usr/local/bundle/gems
        - public:/var/app/public
+       - watched:/var/app/tmp/watched

    ...

volumes:
  db_data:
  gem_cache:
  shared_data:
  public:
+ watched:
```

### Changed

- Watcher now looks into `/tmp/imports/watched/USER@EMAIL.TLD` directory instead of `/tmp/imports/watched/` to allow using arbitrary file names for imports

# 0.15.1 - 2024-10-04

### Added

- `linux/arm/v7` is added to the list of supported architectures to support Raspberry Pi 4 and other ARMv7 devices

# 0.15.0 - 2024-10-03

## The Watcher release

The /public/imporst/watched/ directory is watched by Dawarich. Any files you put in this directory will be imported into the database. The name of the file must start with an email of the user you want to import the file for. The email must be followed by an underscore symbol (_) and the name of the file.

For example, if you want to import a file for the user with the email address "email@dawarich.app", you would name the file "email@dawarich.app_2024-05-01_2024-05-31.gpx". The file will be imported into the database and the user will receive a notification in the app.

Both GeoJSON and GPX files are supported.


### Added

- You can now put your GPX and GeoJSON files to `tmp/imports/watched` directory and Dawarich will automatically import them. This is useful if you have a service that can put files to the directory automatically. The directory is being watched every 60 minutes for new files.

### Changed

- Monkey patch for Geocoder to support http along with https for Photon API host was removed becausee it was breaking the reverse geocoding process. Now you can use only https for the Photon API host. This might be changed in the future
- Disable retries for some background jobs

### Fixed

- Stats update is now being correctly triggered every 6 hours

# [0.14.7] - 2024-10-01

### Fixed

- Now you can use http protocol for the Photon API host if you don't have SSL certificate for it
- For stats, total distance per month might have been not equal to the sum of distances per day. Now it's fixed and values are equal
- Mobile view of the map looks better now


### Changed

- `GET /api/v1/points` can now accept optional `?order=asc` query parameter to return points in ascending order by timestamp. `?order=desc` is still available to return points in descending order by timestamp
- `GET /api/v1/points` now returns `id` attribute for each point

# [0.14.6] - 2024-29-30

### Fixed

- Points imported from Google Location History (mobile devise) now have correct timestamps

### Changed

- `GET /api/v1/points?slim=true` now returns `id` attribute for each point

# [0.14.5] - 2024-09-28

### Fixed

- GPX export now finishes correctly and does not throw an error in the end
- Deleting points from the Points page now preserves `start_at` and `end_at` values for the routes. #261
- Visits map now being rendered correctly in the Visits page. #262
- Fixed issue with timezones for negative UTC offsets. #194, #122
- Point page is no longer reloads losing provided timestamps when searching for points on Points page. #283

### Changed

- Map layers from Stadia were disabled for now due to necessary API key

# [0.14.4] - 2024-09-24

### Fixed

- GPX export now has time and elevation elements for each point

### Changed

- `GET /api/v1/points` will no longer return `raw_data` attribute for each point as it's a bit too much

### Added

- "Slim" version of `GET /api/v1/points`: pass optional param `?slim=true` to it and it will return only latitude, longitude and timestamp


# [0.14.3] — 2024-09-21

### Fixed

- Optimize order of the dockerfiles to leverage layer caching by @JoeyEamigh
- Add support for alternate postgres ports and db names in docker by @JoeyEamigh
- Creating exports directory if it doesn't exist by @tetebueno


## [0.14.1] — 2024-09-16

### Fixed

- Fixed a bug where the map was not loading due to invalid tile layer name


## [0.14.0] — 2024-09-15

### Added

- 17 new tile layers to choose from. Now you can select the tile layer that suits you the best. You can find the list of available tile layers in the map controls in the top right corner of the map under the layers icon.


## [0.13.7] — 2024-09-15

### Added

- `GET /api/v1/points` response now will include `X-Total-Pages` and `X-Current-Page` headers to make it easier to work with the endpoint
- The Pages point now shows total number of points found for provided date range

## Fixed

- Link to Visits page in notification informing about new visit suggestion


## [0.13.6] — 2024-09-13

### Fixed

- Flatten geodata retrieved from Immich before processing it to prevent errors


## [0.13.5] — 2024-09-08

### Added

- Links to view import points on the map and on the Points page on the Imports page.

### Fixed

- The Imports page now loading faster.

### Changed

- Default value for `RAILS_MAX_THREADS` was changed to 10.
- Visit suggestions background job was moved to its own low priority queue to prevent it from blocking other jobs.


## [0.13.4] — 2024-09-06

### Fixed

- Fixed a bug preventing the application from starting, when there is no users in the database but a data migration tries to update one.


## [0.13.3] — 2024-09-06

### Added

- Support for miles. To switch to miles, provide `DISTANCE_UNIT` environment variable with value `mi` in the `docker-compose.yml` file. Default value is `km`.

It's recommended to update your stats manually after changing the `DISTANCE_UNIT` environment variable. You can do this by clicking the "Update stats" button on the Stats page.

⚠️IMPORTANT⚠️: All settings are still should be provided in meters. All calculations though will be converted to feets and miles if `DISTANCE_UNIT` is set to `mi`.

```diff
  dawarich_app:
    image: freikin/dawarich:latest
    container_name: dawarich_app
    environment:
      APPLICATION_HOST: "localhost"
      APPLICATION_PROTOCOL: "http"
      APPLICATION_PORT: "3000"
      TIME_ZONE: "UTC"
+     DISTANCE_UNIT: "mi"
  dawarich_sidekiq:
    image: freikin/dawarich:latest
    container_name: dawarich_sidekiq
    environment:
      APPLICATION_HOST: "localhost"
      APPLICATION_PROTOCOL: "http"
      APPLICATION_PORT: "3000"
      TIME_ZONE: "UTC"
+     DISTANCE_UNIT: "mi"
```

### Changed

- Default time range on the map is now 1 day instead of 1 month. It will help you with performance issues if you have a lot of points in the database.


## [0.13.2] — 2024-09-06

### Fixed

- GeoJSON import now correctly imports files with FeatureCollection as a root object

### Changed

- The Points page now have number of points found for provided date range

## [0.13.1] — 2024-09-05

### Added

- `GET /api/v1/health` endpoint to check the health of the application with swagger docs

### Changed

- Ruby version updated to 3.3.4
- Visits suggestion process now will try to merge consecutive visits to the same place into one visit.


## [0.13.0] — 2024-09-03

The GPX and GeoJSON export release

⚠️ BREAKING CHANGES: ⚠️

Default exporting format is now GeoJSON instead of Owntracks-like JSON. This will allow you to use the exported data in other applications that support GeoJSON format. It's also important to highlight, that GeoJSON format does not describe a way to store any time-related data. Dawarich relies on the `timestamp` field in the GeoJSON format to determine the time of the point. The value of the `timestamp` field should be a Unix timestamp in seconds. If you import GeoJSON data that does not have a `timestamp` field, the point will not be imported.

Example of a valid point in GeoJSON format:

```json
{
  "type": "Feature",
  "geometry": {
    "type": "Point",
    "coordinates": [13.350110811262352, 52.51450815]
  },
  "properties": {
    "timestamp": 1725310036
  }
}
```

### Added

- GeoJSON format is now available for exporting data.
- GPX format is now available for exporting data.
- Importing GeoJSON is now available.

### Changed

- Default exporting format is now GeoJSON instead of Owntracks-like JSON. This will allow you to use the exported data in other applications that support GeoJSON format.

### Fixed

- Fixed a bug where the confirmation alert was shown more than once when deleting a point.


## [0.12.3] — 2024-09-02

### Added

- Resource limits to docke-compose.yml file to prevent server overload. Feel free to adjust the limits to your needs.

```yml
deploy:
  resources:
    limits:
      cpus: '0.50'    # Limit CPU usage to 50% of one core
      memory: '2G'    # Limit memory usage to 2GB
```

### Fixed

- Importing geodata from Immich will now not throw an error in the end of the process

### Changed

- A notification about an existing import with the same name will now show the import name
- Export file now also will contain `raw_dat` field for each point. This field contains the original data that was imported to the application.


## [0.12.2] — 2024-08-28

### Added

- `PATCH /api/v1/settings` endpoint to update user settings with swagger docs
- `GET /api/v1/settings` endpoint to get user settings with swagger docs
- Missing `page` and `per_page` query parameters to the `GET /api/v1/points` endpoint swagger docs

### Changed

- Map settings moved to the map itself and are available in the top right corner of the map under the gear icon.


## [0.12.1] — 2024-08-25

### Fixed

- Fixed a bug that prevented data migration from working correctly

## [0.12.0] — 2024-08-25

### The visit suggestion release

1. With this release deployment, data migration will work, starting visits suggestion process for all users.
2. After initial visit suggestion process, new suggestions will be calculated every 24 hours, based on points for last 24 hours.
3. If you have enabled reverse geocoding and (optionally) provided Photon Api Host, Dawarich will try to reverse geocode your visit and suggest specific places you might have visited, such as cafes, restaurants, parks, etc. If reverse geocoding is not enabled, or Photon Api Host is not provided, Dawarich will not try to suggest places but you'll be able to rename the visit yourself.
4. You can confirm or decline the visit suggestion. If you confirm the visit, it will be added to your timeline. If you decline the visit, it will be removed from your timeline. You'll be able to see all your confirmed, declined and suggested visits on the Visits page.


### Added

- A "Map" button to each visit on the Visits page to allow user to see the visit on the map
- Visits suggestion functionality. Read more on that in the release description
- Click on the visit name allows user to rename the visit
- Tabs to the Visits page to allow user to switch between confirmed, declined and suggested visits
- Places page to see and delete places suggested by Dawarich's visit suggestion process
- Importing a file will now trigger the visit suggestion process for the user

## [0.11.2] — 2024-08-22

### Changed

### Fixed

- Dawarich export was failing when attempted to be imported back to Dawarich.
- Imports page with a lot of imports should now load faster.


## [0.11.1] — 2024-08-21

### Changed

- `/api/v1/points` endpoint now returns 100 points by default. You can specify the number of points to return by passing the `per_page` query parameter. Example: `/api/v1/points?per_page=50` will return 50 points. Also, `page` query parameter is now available to paginate the results. Example: `/api/v1/points?per_page=50&page=2` will return the second page of 50 points.

## [0.11.0] — 2024-08-21

### Added

- A user can now trigger the import of their geodata from Immich to Dawarich by clicking the "Import Immich data" button in the Imports page.
- A user can now provide a url and an api key for their Immich instance and then trigger the import of their geodata from Immich to Dawarich. This can be done in the Settings page.

### Changed

- Table columns on the Exports page were reordered to make it more user-friendly.
- Exports are now being named with this pattern: "export_from_dd.mm.yyyy_to_dd.mm.yyyy.json" where "dd.mm.yyyy" is the date range of the export.
- Notification about any error now will include the stacktrace.

## [0.10.0] — 2024-08-20

### Added

- The `api/v1/stats` endpoint to get stats for the user with swagger docs

### Fixed

- Redis and DB containers are now being automatically restarted if they fail. Update your `docker-compose.yml` if necessary

```diff
  services:
  dawarich_redis:
    image: redis:7.0-alpine
    command: redis-server
    networks:
      - dawarich
    volumes:
      - shared_data:/var/shared/redis
+   restart: always
  dawarich_db:
    image: postgis/postgis:14-3.5-alpine
    container_name: dawarich_db
    volumes:
      - db_data:/var/lib/postgresql/data
      - shared_data:/var/shared
    networks:
      - dawarich
    environment:
      POSTGRES_USER: postgres
      POSTGRES_PASSWORD: password
+   restart: always
```


See the [PR](https://github.com/Freika/dawarich/pull/185) or Swagger docs (`/api-docs`) for more information.

## [0.9.12] — 2024-08-15

### Fixed

- Owntracks points are now being saved to the database with the full attributes
- Existing owntracks points also filled with missing data
- Definition of "reverse geocoded points" is now correctly based on the number of points that have full reverse geocoding data instead of the number of points that have only country and city
- Fixed a bug in gpx importing scipt ([thanks, bluemax!](https://github.com/Freika/dawarich/pull/126))

## [0.9.11] — 2024-08-14

### Fixed

- A bug where an attempt to import a Google's Records.json file was failing due to wrong object being passed to a background worker

## [0.9.10] — 2024-08-14

### Added

- PHOTON_API_HOST env variable to set the host of the Photon API. It will allow you to use your own Photon API instance instead of the default one.

## [0.9.9] — 2024-07-30

### Added

- Pagination to exports page
- Pagination to imports page
- GET `/api/v1/points` endpoint to get all points for the user with swagger docs
- DELETE `/api/v1/points/:id` endpoint to delete a single point for the user with swagger docs
- DELETE `/api/v1/areas/:id` swagger docs
- User can now change route opacity in settings
- Points on the Points page can now be ordered by oldest or newest points
- Visits on the Visits page can now be ordered by oldest or newest visits

### Changed

- Point deletion is now being done using an api key instead of CSRF token

### Fixed

- OpenStreetMap layer is now being selected by default in map controls

---

## [0.9.8] — 2024-07-27

### Fixed

- Call to the background job to calculate visits

---

## [0.9.7] — 2024-07-27

### Fixed

- Name of background job to calculate visits

---

## [0.9.6] — 2024-07-27

### Fixed

- Map areas functionality

---

## [0.9.5] — 2024-07-27

### Added

- A possibility to create areas. To create an area, click on the Areas checkbox in map controls (top right corner of the map), then in the top left corner of the map, click on a small circle icon. This will enable draw tool, allowing you to draw an area. When you finish drawing, release the mouse button, and the area will be created. Click on the area, set the name and click "Save" to save the area. You can also delete the area by clicking on the trash icon in the area popup.
- A background job to calculate your visits. This job will calculate your visits based on the areas you've created.
- Visits page. This page will show you all your visits, calculated based on the areas you've created. You can see the date and time of the visit, the area you've visited, and the duration of the visit.
- A possibility to confirm or decline a visit. When you create an area, the visit is not calculated immediately. You need to confirm or decline the visit. You can do this on the Visits page. Click on the visit, then click on the "Confirm" or "Decline" button. If you confirm the visit, it will be added to your timeline. If you decline the visit, it will be removed from your timeline.
- Settings for visit calculation. You can set the minimum time spent in the area to consider it as a visit. This setting can be found in the Settings page.
- POST `/api/v1/areas` and GET `/api/v1/areas` endpoints. You can now create and list your areas via the API.

⚠️ Visits functionality is still in beta. If you find any issues, please let me know. ⚠️

### Fixed

- A route popup now correctly shows distance made in the route, not the distance between first and last points in the route.

---

## [0.9.4] — 2024-07-21

### Added

- A popup being shown when user clicks on a point now contains a link to delete the point. This is useful if you want to delete a point that was imported by mistake or you just want to clean up your data.

### Fixed

- Added `public/imports` and `public/exports` folders to git to prevent errors when exporting data

### Changed

- Some code from `maps_controller.js` was extracted into separate files

---


## [0.9.3] — 2024-07-19

### Added

- Admin flag to the database. Now not only the first user in the system can create new users, but also users with the admin flag set to true. This will make easier introduction of more admin functions in the future.

### Fixed

- Route hover distance is now being rendered in kilometers, not in meters, if route distance is more than 1 km.

---

## [0.9.2] — 2024-07-19

### Fixed

- Hover over a route does not move map anymore and shows the route tooltip where user hovers over the route, not at the end of the route. Click on route now will move the map to include the whole route.

---

## [0.9.1] — 2024-07-12

### Fixed

- Fixed a bug where total reverse geocoded points were calculated based on number of *imported* points that are reverse geocoded, not on the number of *total* reverse geocoded points.

---

## [0.9.0] — 2024-07-12

### Added

- Background jobs page. You can find it in Settings -> Background Jobs.
- Queue clearing buttons. You can clear all jobs in the queue.
- Reverse geocoding restart button. You can restart the reverse geocoding process for all of your points.
- Reverse geocoding continue button. Click on this button will start reverse geocoding process only for points that were not processed yet.
- A lot more data is now being saved in terms of reverse geocoding process. It will be used in the future to create more insights about your data.

### Changed

- Point reference to a user is no longer optional. It should not cause any problems, but if you see any issues, please let me know.
- ⚠️ Calculation of total reverse geocoded points was changed. ⚠️ Previously, the reverse geocoding process was recording only country and city for each point. Now, it records all the data that was received from the reverse geocoding service. This means that the total number of reverse geocoded points will be different from the previous one. It is recommended to restart the reverse geocoding process to get this data for all your existing points. Below you can find an example of what kind of data is being saved to your Dawarich database:

```json
{
  "place_id": 127850637,
  "licence": "Data © OpenStreetMap contributors, ODbL 1.0. http://osm.org/copyright",
  "osm_type": "way",
  "osm_id": 718035022,
  "lat": "52.51450815",
  "lon": "13.350110811262352",
  "class": "historic",
  "type": "monument",
  "place_rank": 30,
  "importance": 0.4155071896625501,
  "addresstype": "historic",
  "name": "Victory Column",
  "display_name": "Victory Column, Großer Stern, Botschaftsviertel, Tiergarten, Mitte, Berlin, 10785, Germany",
  "address": {
    "historic": "Victory Column",
    "road": "Großer Stern",
    "neighbourhood": "Botschaftsviertel",
    "suburb": "Tiergarten",
    "borough": "Mitte",
    "city": "Berlin",
    "ISO3166-2-lvl4": "DE-BE",
    "postcode": "10785",
    "country": "Germany",
    "country_code": "de"
  },
  "boundingbox": [
    "52.5142449",
    "52.5147775",
    "13.3496725",
    "13.3505485"
  ]
}
```

---

## [0.8.7] — 2024-07-09

### Changed

- Added a logging config to the `docker-compose.yml` file to prevent logs from overflowing the disk. Now logs are being rotated and stored in the `log` folder in the root of the application. You can find usage example in the the repository's `docker-compose.yml` [file](https://github.com/Freika/dawarich/blob/master/docker-compose.yml#L50). Make sure to add this config to both `dawarich_app` and `dawarich_sidekiq` services.

```yaml
  logging:
      driver: "json-file"
      options:
        max-size: "100m"
        max-file: "5"
```

### Fixed

- Visiting notifications page now marks this notifications as read

---

## [0.8.6] — 2024-07-08

### Added

- Guide on how to setup a reverse proxy for Dawarich in the `docs/how_to_setup_reverse_proxy.md` file. This guide explains how to set up a reverse proxy for Dawarich using Nginx and Apache2.

### Removed

- `MAP_CENTER` env var from the `docker-compose.yml` file. This variable was used to set the default center of the map, but it is not needed anymore, as the map center is now hardcoded in the application. ⚠️ Feel free to remove this variable from your `docker-compose.yml` file. ⚠️

### Fixed

- Fixed a bug where Overland batch payload was not being processed due to missing coordinates in the payload. Now, if the coordinates are missing, the single point is skipped and the rest are being processed.

---

## [0.8.5] — 2024-07-08

### Fixed

- Set `'localhost'` string as a default value for `APPLICATION_HOSTS` environment variable in the `docker-compose.yml` file instead of an array. This is necessary to prevent errors when starting the application.

---

## [0.8.4] — 2024-07-08

### Added

- Support for multiple hosts. Now you can specify the host of the application by setting the `APPLICATION_HOSTS` (note plural form) environment variable in the `docker-compose.yml` file. Example:

```yaml
  dawarich_app:
    image: freikin/dawarich:latest
    container_name: dawarich_app
    environment:
      APPLICATION_HOSTS: "yourhost.com,www.yourhost.com,127.0.0.1"
```

Note, there should be no protocol prefixes in the `APPLICATION_HOSTS` variable, only the hostnames.

⚠️ It would also be better to migrate your current `APPLICATION_HOST` to `APPLICATION_HOSTS` to avoid any issues in the future, as `APPLICATION_HOST` will be deprecated in the nearest future. ⚠️

- Support for HTTPS. Now you can specify the protocol of the application by setting the `APPLICATION_PROTOCOL` environment variable in the `docker-compose.yml` file. Default value is `http` Example:

```yaml
  dawarich_app:
    image: freikin/dawarich:latest
    container_name: dawarich_app
    environment:
      APPLICATION_PROTOCOL: "https"
```

### Fixed

- Support for a `location-history.json` file from Google Takeout. It turned out, this file could contain not only an object with location data history, but also an array of objects with location data history. Now Dawarich can handle both cases and import the data correctly.


---

## [0.8.3] — 2024-07-03

### Added

- Notifications system. Now you will receive a notification when an import or export is finished, when stats update is completed and if any error occurs during any of these processes. Notifications are displayed in the top right corner of the screen and are stored in the database. You can see all your notifications on the Notifications page.
- Swagger API docs for `/api/v1/owntracks/points`. You can find the API docs at `/api-docs`.

---

## [0.8.2] — 2024-06-30

### Added

- Google Takeout geodata, taken from a [mobile devise](https://support.google.com/maps/thread/264641290/export-full-location-timeline-data-in-json-or-similar-format-in-the-new-version-of-timeline?hl=en), is now fully supported and can be imported to the Dawarich. The import process is the same as for other kinds of files, just select the JSON file and choose "Google Phone Takeout" as a source.

### Fixed

- Fixed a bug where an imported point was not being saved to the database if a point with the same timestamp and already existed in the database even if it was other user's point.

---

## [0.8.1] — 2024-06-30

### Added

- First user in the system can now create new users from the Settings page. This is useful for creating new users without the need to enable registrations. Default password for new users is `password`.

### Changed

- Registrations are now disabled by default. On the initial setup, a default user with email `user@domain.com` and password `password` is created. You can change the password in the Settings page.
- On the Imports page, now you can see the real number of points imported. Previously, this number might have not reflect the real number of points imported.

---

## [0.8.0] — 2024-06-25

### Added

- New Settings page to change Dawarich settings.
- New "Fog of War" toggle on the map controls.
- New "Fog of War meters" field in Settings. This field allows you to set the radius in meters around the point to be shown on the map. The map outside of this radius will be covered with a fog of war.

### Changed

- Order of points on Points page is now descending by timestamp instead of ascending.

---

## [0.7.1] — 2024-06-20

In new Settings page you can now change the following settings:

- Maximum distance between two points to consider them as one route
- Maximum time between two points to consider them as one route

### Added

- New Settings page to change Dawarich settings.

### Changed

- Settings link in user menu now redirects to the new Settings page.
- Old settings page is now available undeer Account link in user menu.

---

## [0.7.0] — 2024-06-19

## The GPX MVP Release

This release introduces support for GPX files to be imported. Now you can import GPX files from your devices to Dawarich. The import process is the same as for other kinds of files, just select the GPX file instead and choose "gpx" as a source. Both single-segmented and multi-segmented GPX files are supported.

⚠️ BREAKING CHANGES: ⚠️

- `/api/v1/points` endpoint is removed. Please use `/api/v1/owntracks/points` endpoint to upload your points from OwnTracks mobile app instead.

### Added

- Support for GPX files to be imported.

### Changed

- Couple of unnecessary params were hidden from route popup and now can be shown using `?debug=true` query parameter. This is useful for debugging purposes.

### Removed

- `/exports/download` endpoint is removed. Now you can download your exports directly from the Exports page.
- `/api/v1/points` endpoint is removed.

---

## [0.6.4] — 2024-06-18

### Added

- A link to Dawarich's website in the footer. It ain't much, but it's honest work.

### Fixed

- Fixed version badge in the navbar. Now it will show the correct version of the application.

### Changed

- Default map center location was changed.

---

## [0.6.3] — 2024-06-14

⚠️ IMPORTANT: ⚠️

Please update your `docker-compose.yml` file to include the following changes:

```diff
  dawarich_sidekiq:
    image: freikin/dawarich:latest
    container_name: dawarich_sidekiq
    volumes:
      - gem_cache:/usr/local/bundle/gems
+     - public:/var/app/public
```

### Added

- Added a line with public volume to sidekiq's docker-compose service to allow sidekiq process to write to the public folder

### Fixed

- Fixed a bug where the export file was not being created in the public folder

---

## [0.6.2] — 2024-06-14

This is a debugging release. No changes were made to the application.

---

## [0.6.0] — 2024-06-12

### Added

- Exports page to list existing exports download them or delete them

### Changed

- Exporting process now is done in the background, so user can close the browser tab and come back later to download the file. The status of the export can be checked on the Exports page.

ℹ️ Deleting Export file will only delete the file, not the points in the database. ℹ️

⚠️ BREAKING CHANGES: ⚠️

Volume, exposed to the host machine for placing files to import was changed. See the changes below.

Path for placing files to import was changed from `tmp/imports` to `public/imports`.

```diff
  ...

  dawarich_app:
    image: freikin/dawarich:latest
    container_name: dawarich_app
    volumes:
      - gem_cache:/usr/local/bundle/gems
-     - tmp:/var/app/tmp
+     - public:/var/app/public/imports

  ...
```

```diff
  ...

volumes:
  db_data:
  gem_cache:
  shared_data:
- tmp:
+ public:
```

---

## [0.5.3] — 2024-06-10

### Added

- A data migration to remove points with 0.0, 0.0 coordinates. This is necessary to prevent errors when calculating distance in Stats page.

### Fixed

- Reworked code responsible for importing "Records.json" file from Google Takeout. Now it is more reliable and faster, and should not throw as many errors as before.

---

## [0.5.2] — 2024-06-08

### Added

- Test version of google takeout importing service for exports from users' phones

---

## [0.5.1] — 2024-06-07

### Added

- Background jobs concurrency now can be set with `BACKGROUND_PROCESSING_CONCURRENCY` env variable in `docker-compose.yml` file. Default value is 10.
- Hand-made favicon

### Changed

- Change minutes to days and hours on route popup

### Fixed

- Improved speed of "Stats" page loading by removing unnecessary queries

---

## [0.5.0] — 2024-05-31

### Added

- New buttons to quickly move to today's, yesterday's and 7 days data on the map
- "Download JSON" button to points page
- For debugging purposes, now user can use `?meters_between_routes=500` and `?minutes_between_routes=60` query parameters to set the distance and time between routes to split them on the map. This is useful to understand why routes might not be connected on the map.
- Added scale indicator to the map

### Changed

- Removed "Your data" page as its function was replaced by "Download JSON" button on the points page
- Hovering over a route now also shows time and distance to next route as well as time and distance to previous route. This allows user to understand why routes might not be connected on the map.

---

## [0.4.3] — 2024-05-30

### Added

- Now user can hover on a route and see when it started, when it ended and how much time it took to travel

### Fixed

- Timestamps in export form are now correctly assigned from the first and last points tracked by the user
- Routes are now being split based both on distance and time. If the time between two consecutive points is more than 60 minutes, the route is split into two separate routes. This improves visibility of the routes on the map.

---

## [0.4.2] — 2024-05-29

### Changed

- Routes are now being split into separate one. If distance between two consecutive points is more than 500 meters, the route is split into two separate routes. This improves visibility of the routes on the map.
- Background jobs concurrency is increased from 5 to 10 to speed up the processing of the points.

### Fixed

- Point data, accepted from OwnTracks and Overland, is now being checked for duplicates. If a point with the same timestamp and coordinates already exists in the database, it will not be saved.

---
## [0.4.1] — 2024-05-25

### Added

- Heatmap layer on the map to show the density of points

---

## [0.4.0] — 2024-05-25

**BREAKING CHANGES**:

- `/api/v1/points` is still working, but will be **deprecated** in nearest future. Please use `/api/v1/owntracks/points` instead.
- All existing points recorded directly to the database via Owntracks or Overland will be attached to the user with id 1.

### Added

- Each user now have an api key, which is required to make requests to the API. You can find your api key in your profile settings.
- You can re-generate your api key in your profile settings.
- In your user profile settings you can now see the instructions on how to use the API with your api key for both OwnTracks and Overland.
- Added docs on how to use the API with your api key. Refer to `/api-docs` for more information.
- `POST /api/v1/owntracks/points` endpoint.
- Points are now being attached to a user directly, so you can only see your own points and no other users of your applications can see your points.

### Changed

- `/api/v1/overland/batches` endpoint now requires an api key to be passed in the url. You can find your api key in your profile settings.
- All existing points recorded directly to the database will be attached to the user with id 1.
- All stats and maps are now being calculated and rendered based on the user's points only.
- Default `TIME_ZONE` environment variable is now set to 'UTC' in the `docker-compose.yml` file.

### Fixed

- Fixed a bug where marker on the map was rendering timestamp without considering the timezone.

---

## [0.3.2] — 2024-05-23

### Added

- Docker volume for importing Google Takeout data to the application

### Changed

- Instruction on how to import Google Takeout data to the application

---

## [0.3.1] — 2024-05-23

### Added

- Instruction on how to import Google Takeout data to the application

---

## [0.3.0] — 2024-05-23

### Added

- Add Points page to display all the points as a table with pagination to allow users to delete points
- Sidekiq web interface to monitor background jobs is now available at `/sidekiq`
- Now you can choose a date range of points to be exported

---

## [0.2.6] — 2024-05-23

### Fixed

- Stop selecting `raw_data` column during requests to `imports` and `points` tables to improve performance.

### Changed

- Rename PointsController to MapController along with all the views and routes

### Added

- Add Points page to display all the points as a table with pagination to allow users to delete points

---

## [0.2.5] — 2024-05-21

### Fixed

- Stop ignoring `raw_data` column during requests to `imports` and `points` tables. This was preventing points from being created.

---

## [0.2.4] — 2024-05-19

### Added

- In right sidebar you can now see the total amount of geopoints aside of kilometers traveled

### Fixed

- Improved overall performance if the application by ignoring `raw_data` column during requests to `imports` and `points` tables.

---


## [0.2.3] — 2024-05-18

### Added

- Now you can import `records.json` file from your Google Takeout archive, not just Semantic History Location JSON files. The import process is the same as for Semantic History Location JSON files, just select the `records.json` file instead and choose "google_records" as a source.

---


## [0.2.2] — 2024-05-18

### Added

- Swagger docs, can be found at `https:<your-host>/api-docs`

---

## [0.2.1] — 2024-05-18

### Added

- Cities, visited by user and listed in right sidebar now also have an active link to a date they were visited

### Fixed

- Dark/light theme switcher in navbar is now being saved in user settings, so it persists between sessions

---

## [0.2.0] — 2024-05-05

*Breaking changes:*

This release changes how Dawarich handles a city visit threshold. Previously, the `MINIMUM_POINTS_IN_CITY` environment variable was used to determine the minimum *number of points* in a city to consider it as visited. Now, the `MIN_MINUTES_SPENT_IN_CITY` environment variable is used to determine the minimum *minutes* between two points to consider them as visited the same city.

The logic behind this is the following: if you have a lot of points in a city, it doesn't mean you've spent a lot of time there, especially if your OwnTracks app was in "Move" mode. So, it's better to consider the time spent in a city rather than the number of points.

In your docker-compose.yml file, you need to replace the `MINIMUM_POINTS_IN_CITY` environment variable with `MIN_MINUTES_SPENT_IN_CITY`. The default value is `60`, in minutes.

---

## [0.1.9] — 2024-04-25

### Added

- A test for CheckAppVersion service class

### Changed

- Replaced ActiveStorage with Shrine for file uploads

### Fixed

- `ActiveStorage::FileNotFoundError` error when uploading export files

---

## [0.1.8.1] — 2024-04-21

### Changed

- Set Redis as default cache store

### Fixed

- Consider timezone when parsing datetime params in points controller
- Add rescue for check version service class

---

## [0.1.8] — 2024-04-21

### Added

- Application version badge to the navbar with check for updates button
- Npm dependencies install to Github build workflow
- Footer

### Changed

- Disabled map points rendering by default to improve performance on big datasets

---

## [0.1.7] — 2024-04-17

### Added

- Map controls to toggle polylines and points visibility

### Changed

- Added content padding for mobile view
- Fixed stat card layout for mobile view

---

## [0.1.6.3] — 2024-04-07

### Changed

- Removed strong_params from POST /api/v1/points

---

## [0.1.6.1] — 2024-04-06

### Fixed

- `ActiveStorage::FileNotFoundError: ActiveStorage::FileNotFoundError` error when uploading export files

---

## [0.1.6] — 2024-04-06

You can now use [Overland](https://overland.p3k.app/) mobile app to track your location.

### Added

- Overland API endpoint (POST /api/v1/overland/batches)

### Changed

### Fixed

---

## [0.1.5] — 2024-04-05

You can now specify the host of the application by setting the `APPLICATION_HOST` environment variable in the `docker-compose.yml` file.

### Added

- Added version badge to navbar
- Added APPLICATION_HOST environment variable to docker-compose.yml to allow user to specify the host of the application
- Added CHANGELOG.md to keep track of changes

### Changed

- Specified gem version in Docker entrypoint

### Fixed<|MERGE_RESOLUTION|>--- conflicted
+++ resolved
@@ -4,8 +4,7 @@
 The format is based on [Keep a Changelog](http://keepachangelog.com/)
 and this project adheres to [Semantic Versioning](http://semver.org/).
 
-<<<<<<< HEAD
-# 0.18.3 - 2024-12-01
+# 0.24.2 - 2025-02-11
 
 ### Changed
 
@@ -27,7 +26,7 @@
 ```
 
 Link to the https://dawarich.app/docs/environment-variables-and-settings page added instead, and the app itself is now using defaults that can be changed if env vars are provided.
-=======
+
 # 0.24.0 - 2025-02-09
 
 ## Points speed units
@@ -616,7 +615,6 @@
 
 - z-index on maps so they won't overlay notifications dropdown
 - Redis connectivity where it's not required
->>>>>>> 0eaa67c5
 
 # 0.18.2 - 2024-11-29
 
