# Change Log
All notable changes to this project will be documented in this file.

The format is based on [Keep a Changelog](http://keepachangelog.com/)
and this project adheres to [Semantic Versioning](http://semver.org/).

<<<<<<< HEAD
# 0.25.4 - 2025-04-02

In this release we're changing the way import files are being stored. Previously, they were being stored in the `raw_data` column of the `imports` table. Now, they are being attached to the import record. All new imports will be using the new storage, to migrate existing imports, you can use the `rake imports:migrate_to_new_storage` task. Run it in the container shell.

This is an optional task, that will not affect your points or other data.
Big imports might take a while to migrate, so be patient.

If your hardware doesn't have enough memory to migrate the imports, you can delete your imports and re-import them.

## Changed

- Import files are now being attached to the import record instead of being stored in the `raw_data` database column.
- Import files can now be stored in S3-compatible storage.
- Export files are now being attached to the export record instead of being stored in the file system.
- Export files can now be stored in S3-compatible storage.

=======
# 0.25.4 - 2025-03-24

## Fixed

- Moving points on the map now works correctly. #957
- `rake points:migrate_to_lonlat` task now also reindexes the points table.
>>>>>>> 5335c912

# 0.25.3 - 2025-03-22

## Fixed

- Fixed missing `rake points:migrate_to_lonlat` task.

# 0.25.2 - 2025-03-21

## Fixed

- Migration to add unique index to points now contains code to remove duplicates from the database.
- Issue with ESRI maps not being displayed correctly. #956

## Added

- `rake data_cleanup:remove_duplicate_points` task added to remove duplicate points from the database and export them to a CSV file.
- `rake points:migrate_to_lonlat` task added for convenient manual migration of points to the new `lonlat` column.
- `rake users:activate` task added to activate all users.

## Changed

- Merged visits now use the combined name of the merged visits.

# 0.25.1 - 2025-03-17

## Fixed

- Coordinates on the Points page are now being displayed correctly.

# 0.25.0 - 2025-03-09

This release is focused on improving the visits experience.

Since previous implementation of visits was not working as expected, this release introduces a new approach. It is recommended to remove all _non-confirmed_ visits before or after updating to this version.

There is a known issue when data migrations are not being run automatically on some systems. If you're experiencing issues when opening map page, trips page or when trying to see visits, try executing the following command in the [Console](https://dawarich.app/docs/FAQ/#how-to-enter-dawarich-console):

```ruby
User.includes(:tracked_points, visits: :places).find_each do |user|
  places_to_update = user.places.where(lonlat: nil)

  # For each place, set the lonlat value based on longitude and latitude
  places_to_update.find_each do |place|
    next if place.longitude.nil? || place.latitude.nil?

    # Set the lonlat to a PostGIS point with the proper SRID
    # rubocop:disable Rails/SkipsModelValidations
    place.update_column(:lonlat, "SRID=4326;POINT(#{place.longitude} #{place.latitude})")
    # rubocop:enable Rails/SkipsModelValidations
  end

  user.tracked_points.update_all('lonlat = ST_SetSRID(ST_MakePoint(longitude, latitude), 4326)')
end
```

With any errors, don't hesitate to ask for help in the [Discord server](https://discord.gg/pHsBjpt5J8).

## Added

- A new button to open the visits drawer.
- User can now confirm or decline visits directly from the visits drawer.
- Visits are now being shown on the map: orange circles for suggested visits and slightly bigger blue circles for confirmed visits.
- User can click on a visit circle to rename it and select a place for it.
- User can click on a visit card in the drawer panel to move to it on the map.
- User can select click on the "Select area" button in the top right corner of the map to select an area on the map. Once area is selected, visits for all times in that area will be shown on the map, regardless of whether they are in the selected time range or not.
- User can now select two or more visits in the visits drawer and merge them into a single visit. This operation is not reversible.
- User can now select two or more visits in the visits drawer and confirm or decline them at once. This operation is not reversible.
- Status field to the User model. Inactive users are now being restricted from accessing some of the functionality, which is mostly about writing data to the database. Reading is remaining unrestricted.
- After user is created, a sample import is being created for them to demonstrate how to use the app.


## Changed

- Links to Points, Visits & Places, Imports and Exports were moved under "My data" section in the navbar.
- Restrict access to Sidekiq in non self-hosted mode.
- Restrict access to background jobs in non self-hosted mode.
- Restrict access to users management in non self-hosted mode.
- Restrict access to API for inactive users.
- All users in self-hosted mode are active by default.
- Points are now using `lonlat` column for storing longitude and latitude.
- Semantic history points are now being imported much faster.
- GPX files are now being imported much faster.
- Trips, places and points are now using PostGIS' database attributes for storing longitude and latitude.
- Distance calculation are now using Postgis functions and expected to be more accurate.

## Fixed

- Fixed a bug where non-admin users could not import Immich and Photoprism geolocation data.
- Fixed a bug where upon point deletion it was not being removed from the map, while it was actually deleted from the database. #883
- Fixed a bug where upon import deletion stats were not being recalculated. #824

# 0.24.1 - 2025-02-13

## Custom map tiles

In the user settings, you can now set a custom tile URL for the map. This is useful if you want to use a custom map tile provider or if you want to use a map tile provider that is not listed in the dropdown.

To set a custom tile URL, go to the user settings and set the `Maps` section to your liking. Be mindful that currently, only raster tiles are supported. The URL should be a valid tile URL, like `https://{s}.tile.openstreetmap.org/{z}/{x}/{y}.png`. You, as the user, are responsible for any extra costs that may occur due to using a custom tile URL.

### Added

- Safe settings for user with default values.
- Nominatim API is now supported as a reverse geocoding provider.
- In the user settings, you can now set a custom tile URL for the map. #429 #715
- In the user map settings, you can now see a chart of map tiles usage.
- If you have Prometheus exporter enabled, you can now see a `ruby_dawarich_map_tiles` metric in Prometheus, which shows the total number of map tiles loaded. Example:

```
# HELP ruby_dawarich_map_tiles_usage
# TYPE ruby_dawarich_map_tiles_usage counter
ruby_dawarich_map_tiles_usage 99
```

### Fixed

- Speed on the Points page is now being displayed in kilometers per hour. #700
- Fog of war displacement #774

### Reverted

- #748

# 0.24.0 - 2025-02-10

## Points speed units

Dawarich expects speed to be sent in meters per second. It's already known that OwnTracks and GPSLogger (in some configurations) are sending speed in kilometers per hour.

In GPSLogger it's easily fixable: if you previously had `"vel": "%SPD_KMH"`, change it to `"vel": "%SPD"`, like it's described in the [docs](https://dawarich.app/docs/tutorials/track-your-location#gps-logger).

In OwnTracks it's a bit more complicated. You can't change the speed unit in the settings, so Dawarich will expect speed in kilometers per hour and will convert it to meters per second. Nothing is needed to be done from your side.

Now, we need to fix existing points with speed in kilometers per hour. The following guide assumes that you have been tracking your location exclusively with speed in kilometers per hour. If you have been using both speed units (say, were tracking with OwnTracks in kilometers per hour and with GPSLogger in meters per second), you need to decide what to do with points that have speed in kilometers per hour, as there is no easy way to distinguish them from points with speed in meters per second.

To convert speed in kilometers per hour to meters per second in your points, follow these steps:

1. Enter [Dawarich console](https://dawarich.app/docs/FAQ#how-to-enter-dawarich-console)
2. Run `points = Point.where(import_id: nil).where.not(velocity: [nil, "0"]).where("velocity NOT LIKE '%.%'")`. This will return all tracked (not imported) points.
3. Run
```ruby
points.update_all("velocity = CAST(ROUND(CAST((CAST(velocity AS FLOAT) * 1000 / 3600) AS NUMERIC), 1) AS TEXT)")

```

This will convert speed in kilometers per hour to meters per second and round it to 1 decimal place.

If you have been using both speed units, but you know the dates where you were tracking with speed in kilometers per hour, on the second step of the instruction above, you can add `where("timestamp BETWEEN ? AND ?", Date.parse("2025-01-01").beginning_of_day.to_i, Date.parse("2025-01-31").end_of_day.to_i)` to the query to convert speed in kilometers per hour to meters per second only for a specific period of time. Resulting query will look like this:

```ruby
start_at = DateTime.new(2025, 1, 1, 0, 0, 0).in_time_zone(Time.current.time_zone).to_i
end_at = DateTime.new(2025, 1, 31, 23, 59, 59).in_time_zone(Time.current.time_zone).to_i
points = Point.where(import_id: nil).where.not(velocity: [nil, "0"]).where("timestamp BETWEEN ? AND ?", start_at, end_at).where("velocity NOT LIKE '%.%'")
```

This will select points tracked between January 1st and January 31st 2025. Then just use step 3 to convert speed in kilometers per hour to meters per second.

### Changed

- Speed for points, that are sent to Dawarich via `POST /api/v1/owntracks/points` endpoint, will now be converted to meters per second, if `topic` param is sent. The official GPSLogger instructions are assuming user won't be sending `topic` param, so this shouldn't affect you if you're using GPSLogger.

### Fixed

- After deleting one point from the map, other points can now be deleted as well. #723 #678
- Fixed a bug where export file was not being deleted from the server after it was deleted. #808
- After an area was drawn on the map, a popup is now being shown to allow user to provide a name and save the area. #740
- Docker entrypoints now use database name to fix problem with custom database names.
- Garmin GPX files with empty tracks are now being imported correctly. #827

### Added

- `X-Dawarich-Version` header to the `GET /api/v1/health` endpoint response.

# 0.23.6 - 2025-02-06

### Added

- Enabled Postgis extension for PostgreSQL.
- Trips are now store their paths in the database independently of the points.
- Trips are now being rendered on the map using their precalculated paths instead of list of coordinates.

### Changed

- Ruby version was updated to 3.4.1.
- Requesting photos on the Map page now uses the start and end dates from the URL params. #589

# 0.23.5 - 2025-01-22

### Added

- A test for building rc Docker image.

### Fixed

- Fix authentication to `GET /api/v1/countries/visited_cities` with header `Authorization: Bearer YOUR_API_KEY` instead of `api_key` query param. #679
- Fix a bug where a gpx file with empty tracks was not being imported. #646
- Fix a bug where rc version was being checked as a stable release. #711

# 0.23.3 - 2025-01-21

### Changed

- Synology-related files are now up to date. #684

### Fixed

- Drastically improved performance for Google's Records.json import. It will now take less than 5 minutes to import 500,000 points, which previously took a few hours.

### Fixed

- Add index only if it doesn't exist.

# 0.23.1 - 2025-01-21

### Fixed

- Renamed unique index on points to `unique_points_lat_long_timestamp_user_id_index` to fix naming conflict with `unique_points_index`.

# 0.23.0 - 2025-01-20

## ⚠️ IMPORTANT ⚠️

This release includes a data migration to remove duplicated points from the database. It will not remove anything except for duplcates from the `points` table, but please make sure to create a [backup](https://dawarich.app/docs/tutorials/backup-and-restore) before updating to this version.

### Added

- `POST /api/v1/points/create` endpoint added.
- An index to guarantee uniqueness of points across `latitude`, `longitude`, `timestamp` and `user_id` values. This is introduced to make sure no duplicates will be created in the database in addition to previously existing validations.
- `GET /api/v1/users/me` endpoint added to get current user.

# 0.22.4 - 2025-01-20

### Added

- You can now drag-n-drop a point on the map to update its position. Enable the "Points" layer on the map to see the points.
- `PATCH /api/v1/points/:id` endpoint added to update a point. It only accepts `latitude` and `longitude` params. #51 #503

### Changed

- Run seeds even in prod env so Unraid users could have default user.
- Precompile assets in production env using dummy secret key base.

### Fixed

- Fixed a bug where route wasn't highlighted when it was hovered or clicked.

# 0.22.3 - 2025-01-14

### Changed

- The Map now uses a canvas to draw polylines, points and fog of war. This should improve performance in browser with a lot of points and polylines.

# 0.22.2 - 2025-01-13

✨ The Fancy Routes release ✨

### Added

- In the Map Settings (coggle in the top left corner of the map), you can now enable/disable the Fancy Routes feature. Simply said, it will color your routes based on the speed of each segment.
- Hovering over a polyline now shows the speed of the segment. Move cursor over a polyline to see the speed of different segments.
- Distance and points number in the custom control to the map.

### Changed

- The name of the "Polylines" feature is now "Routes".

⚠️ Important note on the Prometheus monitoring ⚠️

In the previous release, `bin/dev` command in the default `docker-compose.yml` file was replaced with `bin/rails server -p 3000 -b ::`, but this way Dawarich won't be able to start Prometheus Exporter. If you want to use Prometheus monitoring, you need to use `bin/dev` command instead.

Example:

```diff
  dawarich_app:
    image: freikin/dawarich:latest
...
-    command: ['bin/rails', 'server', '-p', '3000', '-b', '::']
+    command: ['bin/dev']
```

# 0.22.1 - 2025-01-09

### Removed

- Gems caching volume from the `docker-compose.yml` file.

To update existing `docker-compose.yml` to new changes, refer to the following:

```diff
  dawarich_app:
    image: freikin/dawarich:latest
...
    volumes:
-      - dawarich_gem_cache_app:/usr/local/bundle/gems
...
  dawarich_sidekiq:
    image: freikin/dawarich:latest
...
    volumes:
-      - dawarich_gem_cache_app:/usr/local/bundle/gems
...

volumes:
  dawarich_db_data:
- dawarich_gem_cache_app:
- dawarich_gem_cache_sidekiq:
  dawarich_shared:
  dawarich_public:
  dawarich_watched:
```

### Changed

- `GET /api/v1/health` endpoint now returns a `X-Dawarich-Response: Hey, Im alive and authenticated!` header if user is authenticated.

# 0.22.0 - 2025-01-09

⚠️ This release introduces a breaking change. ⚠️

Please read this release notes carefully before upgrading.

Docker-related files were moved to the `docker` directory and some of them were renamed. Before upgrading, study carefully changes in the `docker/docker-compose.yml` file and update your docker-compose file accordingly, so it uses the new files and commands. Copying `docker/docker-compose.yml` blindly may lead to errors.

No volumes were removed or renamed, so with a proper docker-compose file, you should be able to upgrade without any issues.

To update existing `docker-compose.yml` to new changes, refer to the following:

```diff
  dawarich_app:
    image: freikin/dawarich:latest
...
-    entrypoint: dev-entrypoint.sh
-    command: ['bin/dev']
+    entrypoint: web-entrypoint.sh
+    command: ['bin/rails', 'server', '-p', '3000', '-b', '::']
...
  dawarich_sidekiq:
    image: freikin/dawarich:latest
...
-    entrypoint: dev-entrypoint.sh
-    command: ['bin/dev']
+    entrypoint: sidekiq-entrypoint.sh
+    command: ['bundle', 'exec', 'sidekiq']
```

Although `docker-compose.production.yml` was added, it's not being used by default. It's just an example of how to configure Dawarich for production. The default `docker-compose.yml` file is still recommended for running the app.

### Changed

- All docker-related files were moved to the `docker` directory.
- Default memory limit for `dawarich_app` and `dawarich_sidekiq` services was increased to 4GB.
- `dawarich_app` and `dawarich_sidekiq` services now use separate entrypoint scripts.
- Gems (dependency libraries) are now being shipped as part of the Dawarich Docker image.

### Fixed

- Visit suggesting job does nothing if user has no tracked points.
- `BulkStatsCalculationJob` now being called without arguments in the data migration.

### Added

- A proper production Dockerfile, docker-compose and env files.

# 0.21.6 - 2025-01-07

### Changed

- Disabled visit suggesting job after import.
- Improved performance of the `User#years_tracked` method.

### Fixed

- Inconsistent password for the `dawarich_db` service in `docker-compose_mounted_volumes.yml`. #605
- Points are now being rendered with higher z-index than polylines. #577
- Run cache cleaning and preheating jobs only on server start. #594

# 0.21.5 - 2025-01-07

You may now use Geoapify API for reverse geocoding. To obtain an API key, sign up at https://myprojects.geoapify.com/ and create a new project. Make sure you have read and understood the [pricing policy](https://www.geoapify.com/pricing) and [Terms and Conditions](https://www.geoapify.com/terms-and-conditions/).

### Added

- Geoapify API support for reverse geocoding. Provide `GEOAPIFY_API_KEY` env var to use it.

### Removed

- Photon ENV vars from the `.env.development` and docker-compose.yml files.
- `APPLICATION_HOST` env var.
- `REVERSE_GEOCODING_ENABLED` env var.

# 0.21.4 - 2025-01-05

### Fixed

- Fixed a bug where Photon API for patreon supporters was not being used for reverse geocoding.

# 0.21.3 - 2025-01-04

### Added

- A notification about Photon API being under heavy load.

### Removed

- The notification about telemetry being enabled.

### Reverted

- ~~Imported points will now be reverse geocoded only after import is finished.~~

# 0.21.2 - 2024-12-25

### Added

- Logging for Immich responses.
- Watcher now supports all data formats that can be imported via web interface.

### Changed

- Imported points will now be reverse geocoded only after import is finished.

### Fixed

- Markers on the map are now being rendered with higher z-index than polylines. #577

# 0.21.1 - 2024-12-24

### Added

- Cache cleaning and preheating upon application start.
- `PHOTON_API_KEY` env var to set Photon API key. It's an optional env var, but it's required if you want to use Photon API as a Patreon supporter.
- 'X-Dawarich-Response' header to the `GET /api/v1/health` endpoint. It's set to 'Hey, I\'m alive!' to make it easier to check if the API is working.

### Changed

- Custom config for PostgreSQL is now optional in `docker-compose.yml`.

# 0.21.0 - 2024-12-20

⚠️ This release introduces a breaking change. ⚠️

The `dawarich_db` service now uses a custom `postgresql.conf` file.

As @tabacha pointed out in #549, the default `shm_size` for the `dawarich_db` service is too small and it may lead to database performance issues. This release introduces a `shm_size` parameter to the `dawarich_db` service to increase the size of the shared memory for PostgreSQL. This should help database with peforming vacuum and other operations. Also, it introduces a custom `postgresql.conf` file to the `dawarich_db` service.

To mount a custom `postgresql.conf` file, you need to create a `postgresql.conf` file in the `dawarich_db` service directory and add the following line to it:

```diff
  dawarich_db:
    image: postgis/postgis:14-3.5-alpine
    shm_size: 1G
    container_name: dawarich_db
    volumes:
      - dawarich_db_data:/var/lib/postgresql/data
      - dawarich_shared:/var/shared
+     - ./postgresql.conf:/etc/postgresql/postgres.conf # Provide path to custom config
  ...
    healthcheck:
      test: [ "CMD-SHELL", "pg_isready -U postgres -d dawarich_development" ]
      interval: 10s
      retries: 5
      start_period: 30s
      timeout: 10s
+   command: postgres -c config_file=/etc/postgresql/postgres.conf # Use custom config
```

To ensure your database is using custom config, you can connect to the container (`docker exec -it dawarich_db psql -U postgres`) and run `SHOW config_file;` command. It should return the following path: `/etc/postgresql/postgresql.conf`.

An example of a custom `postgresql.conf` file is provided in the `postgresql.conf.example` file.

### Added

- A button on a year stats card to update stats for the whole year. #466
- A button on a month stats card to update stats for a specific month. #466
- A confirmation alert on the Notifications page before deleting all notifications.
- A `shm_size` parameter to the `dawarich_db` service to increase the size of the shared memory for PostgreSQL. This should help database with peforming vacuum and other operations.

```diff
  ...
  dawarich_db:
    image: postgis/postgis:14-3.5-alpine
+   shm_size: 1G
  ...
```

- In addition to `api_key` parameter, `Authorization` header is now being used to authenticate API requests. #543

Example:

```
Authorization: Bearer YOUR_API_KEY
```

### Changed

- The map borders were expanded to make it easier to scroll around the map for New Zealanders.
- The `dawarich_db` service now uses a custom `postgresql.conf` file.
- The popup over polylines now shows dates in the user's format, based on their browser settings.

# 0.20.2 - 2024-12-17

### Added

- A point id is now being shown in the point popup.

### Fixed

- North Macedonia is now being shown on the scratch map. #537

### Changed

- The app process is now bound to :: instead of 0.0.0.0 to provide compatibility with IPV6.
- The app was updated to use Rails 8.0.1.

# 0.20.1 - 2024-12-16

### Fixed

- Setting `reverse_geocoded_at` for points that don't have geodata is now being performed in background job, in batches of 10,000 points to prevent memory exhaustion and long-running data migration.

# 0.20.0 - 2024-12-16

### Added

- `GET /api/v1/points/tracked_months` endpoint added to get list of tracked years and months.
- `GET /api/v1/countries/visited_cities` endpoint added to get list of visited cities.
- A link to the docs leading to a help chart for k8s. #550
- A button to delete all notifications. #548
- A support for `RAILS_LOG_LEVEL` env var to change log level. More on that here: https://guides.rubyonrails.org/debugging_rails_applications.html#log-levels. The available log levels are: `:debug`, `:info`, `:warn`, `:error`, `:fatal`, and `:unknown`, corresponding to the log level numbers from 0 up to 5, respectively. The default log level is `:debug`. #540
- A devcontainer to improve developers experience. #546

### Fixed

- A point popup is no longer closes when hovering over a polyline. #536
- When polylines layer is disabled and user deletes a point from its popup, polylines layer is no longer being enabled right away. #552
- Paths to gems within the sidekiq and app containers. #499

### Changed

- Months and years navigation is moved to a map panel on the right side of the map.
- List of visited cities is now being shown in a map panel on the right side of the map.

# 0.19.7 - 2024-12-11

### Fixed

- Fixed a bug where upon deleting a point on the map, the confirmation dialog was shown multiple times and the point was not being deleted from the map until the page was reloaded. #435

### Changed

- With the "Points" layer enabled on the map, points with negative speed are now being shown in orange color. Since Overland reports negative speed for points that might be faulty, this should help you to identify them.
- On the Points page, speed of the points with negative speed is now being shown in red color.

# 0.19.6 - 2024-12-11

⚠️ This release introduces a breaking change. ⚠️

The `dawarich_shared` volume now being mounted to `/data` instead of `/var/shared` within the container. It fixes Redis data being lost on container restart.

To change this, you need to update the `docker-compose.yml` file:

```diff
  dawarich_redis:
    image: redis:7.0-alpine
    container_name: dawarich_redis
    command: redis-server
    volumes:
+     - dawarich_shared:/data
    restart: always
    healthcheck:
```

Telemetry is now disabled by default. To enable it, you need to set `ENABLE_TELEMETRY` env var to `true`. For those who have telemetry enabled using `DISABLE_TELEMETRY` env var set to `false`, telemetry is now disabled by default.

### Fixed

- Flash messages are now being removed after 5 seconds.
- Fixed broken migration that was preventing the app from starting.
- Visits page is now loading a lot faster than before.
- Redis data should now be preserved on container restart.
- Fixed a bug where export files could have double extension, e.g. `file.gpx.gpx`.

### Changed

- Places page is now accessible from the Visits & Places tab on the navbar.
- Exporting process is now being logged.
- `ENABLE_TELEMETRY` env var is now used instead of `DISABLE_TELEMETRY` to enable/disable telemetry.

# 0.19.5 - 2024-12-10

### Fixed

- Fixed a bug where the map and visits pages were throwing an error due to incorrect approach to distance calculation.

# 0.19.4 - 2024-12-10

⚠️ This release introduces a breaking change. ⚠️

The `GET /api/v1/trips/:id/photos` endpoint now returns a different structure of the response:

```diff
{
  id: 1,
  latitude: 10,
  longitude: 10,
  localDateTime: "2024-01-01T00:00:00Z",
  originalFileName: "photo.jpg",
  city: "Berlin",
  state: "Berlin",
  country: "Germany",
  type: "image",
+ orientation: "portrait",
  source: "photoprism"
}
```

### Fixed

- Fixed a bug where the Photoprism photos were not being shown on the trip page.
- Fixed a bug where the Immich photos were not being shown on the trip page.
- Fixed a bug where the route popup was showing distance in kilometers instead of miles. #490

### Added

- A link to the Photoprism photos on the trip page if there are any.
- A `orientation` field in the Api::PhotoSerializer, hence the `GET /api/v1/photos` endpoint now includes the orientation of the photo. Valid values are `portrait` and `landscape`.
- Examples for the `type`, `orientation` and `source` fields in the `GET /api/v1/photos` endpoint in the Swagger UI.
- `DISABLE_TELEMETRY` env var to disable telemetry. More on telemetry: https://dawarich.app/docs/tutorials/telemetry
- `reverse_geocoded_at` column added to the `points` table.

### Changed

- On the Stats page, the "Reverse geocoding" section is now showing the number of points that were reverse geocoded based on `reverse_geocoded_at` column, value of which is based on the time when the point was reverse geocoded. If no geodata for the point is available, `reverse_geocoded_at` will be set anyway. Number of points that were reverse geocoded but no geodata is available for them is shown below the "Reverse geocoded" number.


# 0.19.3 - 2024-12-06

### Changed

- Refactored stats calculation to calculate only necessary stats, instead of calculating all stats
- Stats are now being calculated every 1 hour instead of 6 hours
- List of years on the Map page is now being calculated based on user's points instead of stats. It's also being cached for 1 day due to the fact that it's usually a heavy operation based on the number of points.
- Reverse-geocoding points is now being performed in batches of 1,000 points to prevent memory exhaustion.

### Added

- In-app notification about telemetry being enabled.

# 0.19.2 - 2024-12-04

## The Telemetry release

Dawarich now can collect usage metrics and send them to InfluxDB. Before this release, the only metrics that could be somehow tracked by developers (only @Freika, as of now) were the number of stars on GitHub and the overall number of docker images being pulled, across all versions of Dawarich, non-splittable by version. New in-app telemetry will allow us to track more granular metrics, allowing me to make decisions based on facts, not just guesses.

I'm aware about the privacy concerns, so I want to be very transparent about what data is being sent and how it's used.

Data being sent:

- Number of DAU (Daily Active Users)
- App version
- Instance ID (unique identifier of the Dawarich instance built by hashing the api key of the first user in the database)

The data is being sent to a InfluxDB instance hosted by me and won't be shared with anyone.

Basically this set of metrics allows me to see how many people are using Dawarich and what versions they are using. No other data is being sent, nor it gives me any knowledge about individual users or their data or activity.

The telemetry is enabled by default, but it **can be disabled** by setting `DISABLE_TELEMETRY` env var to `true`. The dataset might change in the future, but any changes will be documented here in the changelog and in every release as well as on the [telemetry page](https://dawarich.app/docs/tutorials/telemetry) of the website docs.

### Added

- Telemetry feature. It's now collecting usage metrics and sending them to InfluxDB.

# 0.19.1 - 2024-12-04

### Fixed

- Sidekiq is now being correctly exported to Prometheus with `PROMETHEUS_EXPORTER_ENABLED=true` env var in `dawarich_sidekiq` service.

# 0.19.0 - 2024-12-04

## The Photoprism integration release

⚠️ This release introduces a breaking change. ⚠️
The `GET /api/v1/photos` endpoint now returns following structure of the response:

```json
[
  {
    "id": "1",
    "latitude": 11.22,
    "longitude": 12.33,
    "localDateTime": "2024-01-01T00:00:00Z",
    "originalFileName": "photo.jpg",
    "city": "Berlin",
    "state": "Berlin",
    "country": "Germany",
    "type": "image", // "image" or "video"
    "source": "photoprism" // "photoprism" or "immich"
  }
]
```

### Added

- Photos from Photoprism are now can be shown on the map. To enable this feature, you need to provide your Photoprism instance URL and API key in the Settings page. Then you need to enable "Photos" layer on the map (top right corner).
- Geodata is now can be imported from Photoprism to Dawarich. The "Import Photoprism data" button on the Imports page will start the import process.

### Fixed

- z-index on maps so they won't overlay notifications dropdown
- Redis connectivity where it's not required

# 0.18.2 - 2024-11-29

### Added

- Demo account. You can now login with `demo@dawarich.app` / `password` to see how Dawarich works. This replaces previous default credentials.

### Changed

- The login page now shows demo account credentials if `DEMO_ENV` env var is set to `true`.

# 0.18.1 - 2024-11-29

### Fixed

- Fixed a bug where the trips interface was breaking when Immich integration is not configured.

### Added

- Flash messages are now being shown on the map when Immich integration is not configured.

# 0.18.0 - 2024-11-28

## The Trips release

You can now create, edit and delete trips. To create a trip, click on the "New Trip" button on the Trips page. Provide a name, date and time for start and end of the trip. You can add your own notes to the trip as well.

If you have points tracked during provided timeframe, they will be automatically added to the trip and will be shown on the trip map.

Also, if you have Immich integrated, you will see photos from the trip on the trip page, along with a link to look at them on Immich.

### Added

- The Trips feature. Read above for more details.

### Changed

- Maps are now not so rough on the edges.

# 0.17.2 - 2024-11-27

### Fixed

- Retrieving photos from Immich now using `takenAfter` and `takenBefore` instead of `createdAfter` and `createdBefore`. With `createdAfter` and `createdBefore` Immich was returning no items some years.

# 0.17.1 - 2024-11-27

### Fixed

- Retrieving photos from Immich now correctly handles cases when Immich returns no items. It also logs the response from Immich for debugging purposes.

# 0.17.0 - 2024-11-26

## The Immich Photos release

With this release, Dawarich can now show photos from your Immich instance on the map.

To enable this feature, you need to provide your Immich instance URL and API key in the Settings page. Then you need to enable "Photos" layer on the map (top right corner).

An important note to add here is that photos are heavy and hence generate a lot of traffic. The response from Immich for specific dates is being cached in Redis for 1 day, and that may lead to Redis taking a lot more space than previously. But since the cache is being expired after 24 hours, you'll get your space back pretty soon.

The other thing worth mentioning is how Dawarich gets data from Immich. It goes like this:

1. When you click on the "Photos" layer, Dawarich will make a request to `GET /api/v1/photos` endpoint to get photos for the selected timeframe.
2. This endpoint will make a request to `POST /search/metadata` endpoint of your Immich instance to get photos for the selected timeframe.
3. The response from Immich is being cached in Redis for 1 day.
4. Dawarich's frontend will make a request to `GET /api/v1/photos/:id/thumbnail.jpg` endpoint to get photo thumbnail from Immich. The number of requests to this endpoint will depend on how many photos you have in the selected timeframe.
5. For each photo, Dawarich's frontend will make a request to `GET /api/v1/photos/:id/thumbnail.jpg` endpoint to get photo thumbnail from Immich. This thumbnail request is also cached in Redis for 1 day.


### Added

- If you have provided your Immich instance URL and API key, the map will now show photos from your Immich instance when Photos layer is enabled.
- `GET /api/v1/photos` endpoint added to get photos from Immich.
- `GET /api/v1/photos/:id/thumbnail.jpg` endpoint added to get photo thumbnail from Immich.

# 0.16.9 - 2024-11-24

### Changed

- Rate limit for the Photon API is now 1 request per second. If you host your own Photon API instance, reverse geocoding requests will not be limited.
- Requests to the Photon API are now have User-Agent header set to "Dawarich #{APP_VERSION} (https://dawarich.app)"

# 0.16.8 - 2024-11-20

### Changed

- Default number of Puma workers is now 2 instead of 1. This should improve the performance of the application. If you have a lot of users, you might want to increase the number of workers. You can do this by setting the `WEB_CONCURRENCY` env var in your `docker-compose.yml` file. Example:

```diff
  dawarich_app:
    image: freikin/dawarich:latest
    container_name: dawarich_app
    environment:
      ...
      WEB_CONCURRENCY: "2"
```

# 0.16.7 - 2024-11-20

### Changed

- Prometheus exporter is now bound to 0.0.0.0 instead of localhost
- `PROMETHEUS_EXPORTER_HOST` and `PROMETHEUS_EXPORTER_PORT` env vars were added to the `docker-compose.yml` file to allow you to set the host and port for the Prometheus exporter. They should be added to both `dawarich_app` and `dawarich_sidekiq` services Example:

```diff
  dawarich_app:
    image: freikin/dawarich:latest
    container_name: dawarich_app
    environment:
      ...
      PROMETHEUS_EXPORTER_ENABLED: "true"
+     PROMETHEUS_EXPORTER_HOST: 0.0.0.0
+     PROMETHEUS_EXPORTER_PORT: "9394"

  dawarich_sidekiq:
    image: freikin/dawarich:latest
    container_name: dawarich_sidekiq
    environment:
      ...
      PROMETHEUS_EXPORTER_ENABLED: "true"
+     PROMETHEUS_EXPORTER_HOST: dawarich_app
+     PROMETHEUS_EXPORTER_PORT: "9394"
```

# 0.16.6 - 2024-11-20

### Added

- Dawarich now can export metrics to Prometheus. You can find the metrics at `your.host:9394/metrics` endpoint. The metrics are being exported in the Prometheus format and can be scraped by Prometheus server. To enable exporting, set the `PROMETHEUS_EXPORTER_ENABLED` env var in your docker-compose.yml to `true`. Example:

```yaml
  dawarich_app:
    image: freikin/dawarich:latest
    container_name: dawarich_app
    environment:
      ...
      PROMETHEUS_EXPORTER_ENABLED: "true"
```

# 0.16.5 - 2024-11-18

### Changed

- Dawarich now uses `POST /api/search/metadata` endpoint to get geodata from Immich.

# 0.16.4 - 2024-11-12

### Added

- Admins can now see all users in the system on the Users page. The path is `/settings/users`.

### Changed

- Admins can now provide custom password for new users and update passwords for existing users on the Users page.
- The `bin/dev` file will no longer run `bin/rails tailwindcss:watch` command. It's useful only for development and doesn't really make sense to run it in production.

### Fixed

- Exported files will now always have an extension when downloaded. Previously, the extension was missing in case of GPX export.
- Deleting and sorting points on the Points page will now preserve filtering and sorting params when points are deleted or sorted. Previously, the page was being reloaded and filtering and sorting params were lost.

# 0.16.3 - 2024-11-10

### Fixed

- Make ActionCable respect REDIS_URL env var. Previously, ActionCable was trying to connect to Redis on localhost.

# 0.16.2 - 2024-11-08

### Fixed

- Exported GPX file now being correctly recognized as valid by Garmin Connect, Adobe Lightroom and (probably) other services. Previously, the exported GPX file was not being recognized as valid by these services.

# 0.16.1 - 2024-11-08

### Fixed

- Speed is now being recorded into points when a GPX file is being imported. Previously, the speed was not being recorded.
- GeoJSON file from GPSLogger now can be imported to Dawarich. Previously, the import was failing due to incorrect parsing of the file.

### Changed

- The Vists suggestion job is disabled. It will be re-enabled in the future with a new approach to the visit suggestion process.

# 0.16.0 - 2024-11-07

## The Websockets release

### Added

- New notifications are now being indicated with a blue-ish dot in the top right corner of the screen. Hovering over the bell icon will show you last 10 notifications.
- New points on the map will now be shown in real-time. No need to reload the map to see new points.
- User can now enable or disable Live Mode in the map controls. When Live Mode is enabled, the map will automatically scroll to the new points as they are being added to the map.

### Changed

- Scale on the map now shows the distance both in kilometers and miles.

# 0.15.13 - 2024-11-01

### Added

- `GET /api/v1/countries/borders` endpoint to get countries for scratch map feature

# 0.15.12 - 2024-11-01

### Added

- Scratch map. You can enable it in the map controls. The scratch map highlight countries you've visited. The scratch map is working properly only if you have your points reverse geocoded.

# 0.15.11 - 2024-10-29

### Added

- Importing Immich data on the Imports page now will trigger an attempt to write raw json file with the data from Immich to `tmp/imports/immich_raw_data_CURRENT_TIME_USER_EMAIL.json` file. This is useful to debug the problem with the import if it fails. #270

### Fixed

- New app version is now being checked every 6 hours instead of 1 day and the check is being performed in the background. #238

### Changed

- ⚠️ The instruction to import `Records.json` from Google Takeout now mentions `tmp/imports` directory instead of `public/imports`. ⚠️ #326
- Hostname definition for Sidekiq healtcheck to solve #344. See the diff:

```diff
  dawarich_sidekiq:
    image: freikin/dawarich:latest
    container_name: dawarich_sidekiq
    healthcheck:
-     test: [ "CMD-SHELL", "bundle exec sidekiqmon processes | grep $(hostname)" ]
+     test: [ "CMD-SHELL", "bundle exec sidekiqmon processes | grep ${HOSTNAME}" ]
```

- Renamed directories used by app and sidekiq containers for gems cache to fix #339:

```diff
  dawarich_app:
    image: freikin/dawarich:latest
    container_name: dawarich_sidekiq
    volumes:
-     - gem_cache:/usr/local/bundle/gems
+     - gem_cache:/usr/local/bundle/gems_app

...

  dawarich_sidekiq:
    image: freikin/dawarich:latest
    container_name: dawarich_sidekiq
    volumes:
-     - gem_cache:/usr/local/bundle/gems
+     - gem_cache:/usr/local/bundle/gems_sidekiq
```

# 0.15.10 - 2024-10-25

### Fixed

- Data migration that prevented the application from starting.

# 0.15.9 - 2024-10-24

### Fixed

- Stats distance calculation now correctly calculates the daily distances.

### Changed

- Refactored the stats calculation process to make it more efficient.

# 0.15.8 - 2024-10-22

### Added

- User can now select between "Raw" and "Simplified" mode in the map controls. "Simplified" mode will show less points, improving the map performance. "Raw" mode will show all points.

# 0.15.7 - 2024-10-19

### Fixed

- A bug where "RuntimeError: failed to get urandom" was being raised upon importing attempt on Synology.

# 0.15.6 - 2024-10-19

### Fixed

- Import of Owntracks' .rec files now correctly imports points. Previously, the import was failing due to incorrect parsing of the file.

# 0.15.5 - 2024-10-16

### Fixed

- Fixed a bug where Google Takeout import was failing due to unsupported date format with milliseconds in the file.
- Fixed a bug that prevented using the Photon API host with http protocol. Now you can use both http and https protocols for the Photon API host. You now need to explicitly provide `PHOTON_API_USE_HTTPS` to be `true` or `false` depending on what protocol you want to use. [Example](https://github.com/Freika/dawarich/blob/master/docker-compose.yml#L116-L117) is in the `docker-compose.yml` file.

### Changed

- The Map page now by default uses timeframe based on last point tracked instead of the today's points. If there are no points, the map will use the today's timeframe.
- The map on the Map page can no longer be infinitely scrolled horizontally. #299

# 0.15.4 - 2024-10-15

### Changed

- Use static version of `geocoder` library that supports http and https for Photon API host. This is a temporary solution until the change is available in a stable release.

### Added

- Owntracks' .rec files now can be imported to Dawarich. The import process is the same as for other kinds of files, just select the .rec file and choose "owntracks" as a source.

### Removed

- Owntracks' .json files are no longer supported for import as Owntracks itself does not export to this format anymore.

# 0.15.3 - 2024-10-05

To expose the watcher functionality to the user, a new directory `/tmp/imports/watched/` was created. Add new volume to the `docker-compose.yml` file to expose this directory to the host machine.

```diff
  ...

  dawarich_app:
    image: freikin/dawarich:latest
    container_name: dawarich_app
    volumes:
      - gem_cache:/usr/local/bundle/gems
      - public:/var/app/public
+     - watched:/var/app/tmp/watched

  ...

  dawarich_sidekiq:
      image: freikin/dawarich:latest
      container_name: dawarich_sidekiq
      volumes:
        - gem_cache:/usr/local/bundle/gems
        - public:/var/app/public
+       - watched:/var/app/tmp/watched

    ...

volumes:
  db_data:
  gem_cache:
  shared_data:
  public:
+ watched:
```

### Changed

- Watcher now looks into `/tmp/imports/watched/USER@EMAIL.TLD` directory instead of `/tmp/imports/watched/` to allow using arbitrary file names for imports

# 0.15.1 - 2024-10-04

### Added

- `linux/arm/v7` is added to the list of supported architectures to support Raspberry Pi 4 and other ARMv7 devices

# 0.15.0 - 2024-10-03

## The Watcher release

The /public/imporst/watched/ directory is watched by Dawarich. Any files you put in this directory will be imported into the database. The name of the file must start with an email of the user you want to import the file for. The email must be followed by an underscore symbol (_) and the name of the file.

For example, if you want to import a file for the user with the email address "email@dawarich.app", you would name the file "email@dawarich.app_2024-05-01_2024-05-31.gpx". The file will be imported into the database and the user will receive a notification in the app.

Both GeoJSON and GPX files are supported.


### Added

- You can now put your GPX and GeoJSON files to `tmp/imports/watched` directory and Dawarich will automatically import them. This is useful if you have a service that can put files to the directory automatically. The directory is being watched every 60 minutes for new files.

### Changed

- Monkey patch for Geocoder to support http along with https for Photon API host was removed becausee it was breaking the reverse geocoding process. Now you can use only https for the Photon API host. This might be changed in the future
- Disable retries for some background jobs

### Fixed

- Stats update is now being correctly triggered every 6 hours

# [0.14.7] - 2024-10-01

### Fixed

- Now you can use http protocol for the Photon API host if you don't have SSL certificate for it
- For stats, total distance per month might have been not equal to the sum of distances per day. Now it's fixed and values are equal
- Mobile view of the map looks better now


### Changed

- `GET /api/v1/points` can now accept optional `?order=asc` query parameter to return points in ascending order by timestamp. `?order=desc` is still available to return points in descending order by timestamp
- `GET /api/v1/points` now returns `id` attribute for each point

# [0.14.6] - 2024-29-30

### Fixed

- Points imported from Google Location History (mobile devise) now have correct timestamps

### Changed

- `GET /api/v1/points?slim=true` now returns `id` attribute for each point

# [0.14.5] - 2024-09-28

### Fixed

- GPX export now finishes correctly and does not throw an error in the end
- Deleting points from the Points page now preserves `start_at` and `end_at` values for the routes. #261
- Visits map now being rendered correctly in the Visits page. #262
- Fixed issue with timezones for negative UTC offsets. #194, #122
- Point page is no longer reloads losing provided timestamps when searching for points on Points page. #283

### Changed

- Map layers from Stadia were disabled for now due to necessary API key

# [0.14.4] - 2024-09-24

### Fixed

- GPX export now has time and elevation elements for each point

### Changed

- `GET /api/v1/points` will no longer return `raw_data` attribute for each point as it's a bit too much

### Added

- "Slim" version of `GET /api/v1/points`: pass optional param `?slim=true` to it and it will return only latitude, longitude and timestamp


# [0.14.3] — 2024-09-21

### Fixed

- Optimize order of the dockerfiles to leverage layer caching by @JoeyEamigh
- Add support for alternate postgres ports and db names in docker by @JoeyEamigh
- Creating exports directory if it doesn't exist by @tetebueno


## [0.14.1] — 2024-09-16

### Fixed

- Fixed a bug where the map was not loading due to invalid tile layer name


## [0.14.0] — 2024-09-15

### Added

- 17 new tile layers to choose from. Now you can select the tile layer that suits you the best. You can find the list of available tile layers in the map controls in the top right corner of the map under the layers icon.


## [0.13.7] — 2024-09-15

### Added

- `GET /api/v1/points` response now will include `X-Total-Pages` and `X-Current-Page` headers to make it easier to work with the endpoint
- The Pages point now shows total number of points found for provided date range

## Fixed

- Link to Visits page in notification informing about new visit suggestion


## [0.13.6] — 2024-09-13

### Fixed

- Flatten geodata retrieved from Immich before processing it to prevent errors


## [0.13.5] — 2024-09-08

### Added

- Links to view import points on the map and on the Points page on the Imports page.

### Fixed

- The Imports page now loading faster.

### Changed

- Default value for `RAILS_MAX_THREADS` was changed to 10.
- Visit suggestions background job was moved to its own low priority queue to prevent it from blocking other jobs.


## [0.13.4] — 2024-09-06

### Fixed

- Fixed a bug preventing the application from starting, when there is no users in the database but a data migration tries to update one.


## [0.13.3] — 2024-09-06

### Added

- Support for miles. To switch to miles, provide `DISTANCE_UNIT` environment variable with value `mi` in the `docker-compose.yml` file. Default value is `km`.

It's recommended to update your stats manually after changing the `DISTANCE_UNIT` environment variable. You can do this by clicking the "Update stats" button on the Stats page.

⚠️IMPORTANT⚠️: All settings are still should be provided in meters. All calculations though will be converted to feets and miles if `DISTANCE_UNIT` is set to `mi`.

```diff
  dawarich_app:
    image: freikin/dawarich:latest
    container_name: dawarich_app
    environment:
      APPLICATION_HOST: "localhost"
      APPLICATION_PROTOCOL: "http"
      APPLICATION_PORT: "3000"
      TIME_ZONE: "UTC"
+     DISTANCE_UNIT: "mi"
  dawarich_sidekiq:
    image: freikin/dawarich:latest
    container_name: dawarich_sidekiq
    environment:
      APPLICATION_HOST: "localhost"
      APPLICATION_PROTOCOL: "http"
      APPLICATION_PORT: "3000"
      TIME_ZONE: "UTC"
+     DISTANCE_UNIT: "mi"
```

### Changed

- Default time range on the map is now 1 day instead of 1 month. It will help you with performance issues if you have a lot of points in the database.


## [0.13.2] — 2024-09-06

### Fixed

- GeoJSON import now correctly imports files with FeatureCollection as a root object

### Changed

- The Points page now have number of points found for provided date range

## [0.13.1] — 2024-09-05

### Added

- `GET /api/v1/health` endpoint to check the health of the application with swagger docs

### Changed

- Ruby version updated to 3.3.4
- Visits suggestion process now will try to merge consecutive visits to the same place into one visit.


## [0.13.0] — 2024-09-03

The GPX and GeoJSON export release

⚠️ BREAKING CHANGES: ⚠️

Default exporting format is now GeoJSON instead of Owntracks-like JSON. This will allow you to use the exported data in other applications that support GeoJSON format. It's also important to highlight, that GeoJSON format does not describe a way to store any time-related data. Dawarich relies on the `timestamp` field in the GeoJSON format to determine the time of the point. The value of the `timestamp` field should be a Unix timestamp in seconds. If you import GeoJSON data that does not have a `timestamp` field, the point will not be imported.

Example of a valid point in GeoJSON format:

```json
{
  "type": "Feature",
  "geometry": {
    "type": "Point",
    "coordinates": [13.350110811262352, 52.51450815]
  },
  "properties": {
    "timestamp": 1725310036
  }
}
```

### Added

- GeoJSON format is now available for exporting data.
- GPX format is now available for exporting data.
- Importing GeoJSON is now available.

### Changed

- Default exporting format is now GeoJSON instead of Owntracks-like JSON. This will allow you to use the exported data in other applications that support GeoJSON format.

### Fixed

- Fixed a bug where the confirmation alert was shown more than once when deleting a point.


## [0.12.3] — 2024-09-02

### Added

- Resource limits to docke-compose.yml file to prevent server overload. Feel free to adjust the limits to your needs.

```yml
deploy:
  resources:
    limits:
      cpus: '0.50'    # Limit CPU usage to 50% of one core
      memory: '2G'    # Limit memory usage to 2GB
```

### Fixed

- Importing geodata from Immich will now not throw an error in the end of the process

### Changed

- A notification about an existing import with the same name will now show the import name
- Export file now also will contain `raw_dat` field for each point. This field contains the original data that was imported to the application.


## [0.12.2] — 2024-08-28

### Added

- `PATCH /api/v1/settings` endpoint to update user settings with swagger docs
- `GET /api/v1/settings` endpoint to get user settings with swagger docs
- Missing `page` and `per_page` query parameters to the `GET /api/v1/points` endpoint swagger docs

### Changed

- Map settings moved to the map itself and are available in the top right corner of the map under the gear icon.


## [0.12.1] — 2024-08-25

### Fixed

- Fixed a bug that prevented data migration from working correctly

## [0.12.0] — 2024-08-25

### The visit suggestion release

1. With this release deployment, data migration will work, starting visits suggestion process for all users.
2. After initial visit suggestion process, new suggestions will be calculated every 24 hours, based on points for last 24 hours.
3. If you have enabled reverse geocoding and (optionally) provided Photon Api Host, Dawarich will try to reverse geocode your visit and suggest specific places you might have visited, such as cafes, restaurants, parks, etc. If reverse geocoding is not enabled, or Photon Api Host is not provided, Dawarich will not try to suggest places but you'll be able to rename the visit yourself.
4. You can confirm or decline the visit suggestion. If you confirm the visit, it will be added to your timeline. If you decline the visit, it will be removed from your timeline. You'll be able to see all your confirmed, declined and suggested visits on the Visits page.


### Added

- A "Map" button to each visit on the Visits page to allow user to see the visit on the map
- Visits suggestion functionality. Read more on that in the release description
- Click on the visit name allows user to rename the visit
- Tabs to the Visits page to allow user to switch between confirmed, declined and suggested visits
- Places page to see and delete places suggested by Dawarich's visit suggestion process
- Importing a file will now trigger the visit suggestion process for the user

## [0.11.2] — 2024-08-22

### Changed

### Fixed

- Dawarich export was failing when attempted to be imported back to Dawarich.
- Imports page with a lot of imports should now load faster.


## [0.11.1] — 2024-08-21

### Changed

- `/api/v1/points` endpoint now returns 100 points by default. You can specify the number of points to return by passing the `per_page` query parameter. Example: `/api/v1/points?per_page=50` will return 50 points. Also, `page` query parameter is now available to paginate the results. Example: `/api/v1/points?per_page=50&page=2` will return the second page of 50 points.

## [0.11.0] — 2024-08-21

### Added

- A user can now trigger the import of their geodata from Immich to Dawarich by clicking the "Import Immich data" button in the Imports page.
- A user can now provide a url and an api key for their Immich instance and then trigger the import of their geodata from Immich to Dawarich. This can be done in the Settings page.

### Changed

- Table columns on the Exports page were reordered to make it more user-friendly.
- Exports are now being named with this pattern: "export_from_dd.mm.yyyy_to_dd.mm.yyyy.json" where "dd.mm.yyyy" is the date range of the export.
- Notification about any error now will include the stacktrace.

## [0.10.0] — 2024-08-20

### Added

- The `api/v1/stats` endpoint to get stats for the user with swagger docs

### Fixed

- Redis and DB containers are now being automatically restarted if they fail. Update your `docker-compose.yml` if necessary

```diff
  services:
  dawarich_redis:
    image: redis:7.0-alpine
    command: redis-server
    networks:
      - dawarich
    volumes:
      - shared_data:/var/shared/redis
+   restart: always
  dawarich_db:
    image: postgis/postgis:14-3.5-alpine
    container_name: dawarich_db
    volumes:
      - db_data:/var/lib/postgresql/data
      - shared_data:/var/shared
    networks:
      - dawarich
    environment:
      POSTGRES_USER: postgres
      POSTGRES_PASSWORD: password
+   restart: always
```


See the [PR](https://github.com/Freika/dawarich/pull/185) or Swagger docs (`/api-docs`) for more information.

## [0.9.12] — 2024-08-15

### Fixed

- Owntracks points are now being saved to the database with the full attributes
- Existing owntracks points also filled with missing data
- Definition of "reverse geocoded points" is now correctly based on the number of points that have full reverse geocoding data instead of the number of points that have only country and city
- Fixed a bug in gpx importing scipt ([thanks, bluemax!](https://github.com/Freika/dawarich/pull/126))

## [0.9.11] — 2024-08-14

### Fixed

- A bug where an attempt to import a Google's Records.json file was failing due to wrong object being passed to a background worker

## [0.9.10] — 2024-08-14

### Added

- PHOTON_API_HOST env variable to set the host of the Photon API. It will allow you to use your own Photon API instance instead of the default one.

## [0.9.9] — 2024-07-30

### Added

- Pagination to exports page
- Pagination to imports page
- GET `/api/v1/points` endpoint to get all points for the user with swagger docs
- DELETE `/api/v1/points/:id` endpoint to delete a single point for the user with swagger docs
- DELETE `/api/v1/areas/:id` swagger docs
- User can now change route opacity in settings
- Points on the Points page can now be ordered by oldest or newest points
- Visits on the Visits page can now be ordered by oldest or newest visits

### Changed

- Point deletion is now being done using an api key instead of CSRF token

### Fixed

- OpenStreetMap layer is now being selected by default in map controls

---

## [0.9.8] — 2024-07-27

### Fixed

- Call to the background job to calculate visits

---

## [0.9.7] — 2024-07-27

### Fixed

- Name of background job to calculate visits

---

## [0.9.6] — 2024-07-27

### Fixed

- Map areas functionality

---

## [0.9.5] — 2024-07-27

### Added

- A possibility to create areas. To create an area, click on the Areas checkbox in map controls (top right corner of the map), then in the top left corner of the map, click on a small circle icon. This will enable draw tool, allowing you to draw an area. When you finish drawing, release the mouse button, and the area will be created. Click on the area, set the name and click "Save" to save the area. You can also delete the area by clicking on the trash icon in the area popup.
- A background job to calculate your visits. This job will calculate your visits based on the areas you've created.
- Visits page. This page will show you all your visits, calculated based on the areas you've created. You can see the date and time of the visit, the area you've visited, and the duration of the visit.
- A possibility to confirm or decline a visit. When you create an area, the visit is not calculated immediately. You need to confirm or decline the visit. You can do this on the Visits page. Click on the visit, then click on the "Confirm" or "Decline" button. If you confirm the visit, it will be added to your timeline. If you decline the visit, it will be removed from your timeline.
- Settings for visit calculation. You can set the minimum time spent in the area to consider it as a visit. This setting can be found in the Settings page.
- POST `/api/v1/areas` and GET `/api/v1/areas` endpoints. You can now create and list your areas via the API.

⚠️ Visits functionality is still in beta. If you find any issues, please let me know. ⚠️

### Fixed

- A route popup now correctly shows distance made in the route, not the distance between first and last points in the route.

---

## [0.9.4] — 2024-07-21

### Added

- A popup being shown when user clicks on a point now contains a link to delete the point. This is useful if you want to delete a point that was imported by mistake or you just want to clean up your data.

### Fixed

- Added `public/imports` and `public/exports` folders to git to prevent errors when exporting data

### Changed

- Some code from `maps_controller.js` was extracted into separate files

---


## [0.9.3] — 2024-07-19

### Added

- Admin flag to the database. Now not only the first user in the system can create new users, but also users with the admin flag set to true. This will make easier introduction of more admin functions in the future.

### Fixed

- Route hover distance is now being rendered in kilometers, not in meters, if route distance is more than 1 km.

---

## [0.9.2] — 2024-07-19

### Fixed

- Hover over a route does not move map anymore and shows the route tooltip where user hovers over the route, not at the end of the route. Click on route now will move the map to include the whole route.

---

## [0.9.1] — 2024-07-12

### Fixed

- Fixed a bug where total reverse geocoded points were calculated based on number of *imported* points that are reverse geocoded, not on the number of *total* reverse geocoded points.

---

## [0.9.0] — 2024-07-12

### Added

- Background jobs page. You can find it in Settings -> Background Jobs.
- Queue clearing buttons. You can clear all jobs in the queue.
- Reverse geocoding restart button. You can restart the reverse geocoding process for all of your points.
- Reverse geocoding continue button. Click on this button will start reverse geocoding process only for points that were not processed yet.
- A lot more data is now being saved in terms of reverse geocoding process. It will be used in the future to create more insights about your data.

### Changed

- Point reference to a user is no longer optional. It should not cause any problems, but if you see any issues, please let me know.
- ⚠️ Calculation of total reverse geocoded points was changed. ⚠️ Previously, the reverse geocoding process was recording only country and city for each point. Now, it records all the data that was received from the reverse geocoding service. This means that the total number of reverse geocoded points will be different from the previous one. It is recommended to restart the reverse geocoding process to get this data for all your existing points. Below you can find an example of what kind of data is being saved to your Dawarich database:

```json
{
  "place_id": 127850637,
  "licence": "Data © OpenStreetMap contributors, ODbL 1.0. http://osm.org/copyright",
  "osm_type": "way",
  "osm_id": 718035022,
  "lat": "52.51450815",
  "lon": "13.350110811262352",
  "class": "historic",
  "type": "monument",
  "place_rank": 30,
  "importance": 0.4155071896625501,
  "addresstype": "historic",
  "name": "Victory Column",
  "display_name": "Victory Column, Großer Stern, Botschaftsviertel, Tiergarten, Mitte, Berlin, 10785, Germany",
  "address": {
    "historic": "Victory Column",
    "road": "Großer Stern",
    "neighbourhood": "Botschaftsviertel",
    "suburb": "Tiergarten",
    "borough": "Mitte",
    "city": "Berlin",
    "ISO3166-2-lvl4": "DE-BE",
    "postcode": "10785",
    "country": "Germany",
    "country_code": "de"
  },
  "boundingbox": [
    "52.5142449",
    "52.5147775",
    "13.3496725",
    "13.3505485"
  ]
}
```

---

## [0.8.7] — 2024-07-09

### Changed

- Added a logging config to the `docker-compose.yml` file to prevent logs from overflowing the disk. Now logs are being rotated and stored in the `log` folder in the root of the application. You can find usage example in the the repository's `docker-compose.yml` [file](https://github.com/Freika/dawarich/blob/master/docker-compose.yml#L50). Make sure to add this config to both `dawarich_app` and `dawarich_sidekiq` services.

```yaml
  logging:
      driver: "json-file"
      options:
        max-size: "100m"
        max-file: "5"
```

### Fixed

- Visiting notifications page now marks this notifications as read

---

## [0.8.6] — 2024-07-08

### Added

- Guide on how to setup a reverse proxy for Dawarich in the `docs/how_to_setup_reverse_proxy.md` file. This guide explains how to set up a reverse proxy for Dawarich using Nginx and Apache2.

### Removed

- `MAP_CENTER` env var from the `docker-compose.yml` file. This variable was used to set the default center of the map, but it is not needed anymore, as the map center is now hardcoded in the application. ⚠️ Feel free to remove this variable from your `docker-compose.yml` file. ⚠️

### Fixed

- Fixed a bug where Overland batch payload was not being processed due to missing coordinates in the payload. Now, if the coordinates are missing, the single point is skipped and the rest are being processed.

---

## [0.8.5] — 2024-07-08

### Fixed

- Set `'localhost'` string as a default value for `APPLICATION_HOSTS` environment variable in the `docker-compose.yml` file instead of an array. This is necessary to prevent errors when starting the application.

---

## [0.8.4] — 2024-07-08

### Added

- Support for multiple hosts. Now you can specify the host of the application by setting the `APPLICATION_HOSTS` (note plural form) environment variable in the `docker-compose.yml` file. Example:

```yaml
  dawarich_app:
    image: freikin/dawarich:latest
    container_name: dawarich_app
    environment:
      APPLICATION_HOSTS: "yourhost.com,www.yourhost.com,127.0.0.1"
```

Note, there should be no protocol prefixes in the `APPLICATION_HOSTS` variable, only the hostnames.

⚠️ It would also be better to migrate your current `APPLICATION_HOST` to `APPLICATION_HOSTS` to avoid any issues in the future, as `APPLICATION_HOST` will be deprecated in the nearest future. ⚠️

- Support for HTTPS. Now you can specify the protocol of the application by setting the `APPLICATION_PROTOCOL` environment variable in the `docker-compose.yml` file. Default value is `http` Example:

```yaml
  dawarich_app:
    image: freikin/dawarich:latest
    container_name: dawarich_app
    environment:
      APPLICATION_PROTOCOL: "https"
```

### Fixed

- Support for a `location-history.json` file from Google Takeout. It turned out, this file could contain not only an object with location data history, but also an array of objects with location data history. Now Dawarich can handle both cases and import the data correctly.


---

## [0.8.3] — 2024-07-03

### Added

- Notifications system. Now you will receive a notification when an import or export is finished, when stats update is completed and if any error occurs during any of these processes. Notifications are displayed in the top right corner of the screen and are stored in the database. You can see all your notifications on the Notifications page.
- Swagger API docs for `/api/v1/owntracks/points`. You can find the API docs at `/api-docs`.

---

## [0.8.2] — 2024-06-30

### Added

- Google Takeout geodata, taken from a [mobile devise](https://support.google.com/maps/thread/264641290/export-full-location-timeline-data-in-json-or-similar-format-in-the-new-version-of-timeline?hl=en), is now fully supported and can be imported to the Dawarich. The import process is the same as for other kinds of files, just select the JSON file and choose "Google Phone Takeout" as a source.

### Fixed

- Fixed a bug where an imported point was not being saved to the database if a point with the same timestamp and already existed in the database even if it was other user's point.

---

## [0.8.1] — 2024-06-30

### Added

- First user in the system can now create new users from the Settings page. This is useful for creating new users without the need to enable registrations. Default password for new users is `password`.

### Changed

- Registrations are now disabled by default. On the initial setup, a default user with email `user@domain.com` and password `password` is created. You can change the password in the Settings page.
- On the Imports page, now you can see the real number of points imported. Previously, this number might have not reflect the real number of points imported.

---

## [0.8.0] — 2024-06-25

### Added

- New Settings page to change Dawarich settings.
- New "Fog of War" toggle on the map controls.
- New "Fog of War meters" field in Settings. This field allows you to set the radius in meters around the point to be shown on the map. The map outside of this radius will be covered with a fog of war.

### Changed

- Order of points on Points page is now descending by timestamp instead of ascending.

---

## [0.7.1] — 2024-06-20

In new Settings page you can now change the following settings:

- Maximum distance between two points to consider them as one route
- Maximum time between two points to consider them as one route

### Added

- New Settings page to change Dawarich settings.

### Changed

- Settings link in user menu now redirects to the new Settings page.
- Old settings page is now available undeer Account link in user menu.

---

## [0.7.0] — 2024-06-19

## The GPX MVP Release

This release introduces support for GPX files to be imported. Now you can import GPX files from your devices to Dawarich. The import process is the same as for other kinds of files, just select the GPX file instead and choose "gpx" as a source. Both single-segmented and multi-segmented GPX files are supported.

⚠️ BREAKING CHANGES: ⚠️

- `/api/v1/points` endpoint is removed. Please use `/api/v1/owntracks/points` endpoint to upload your points from OwnTracks mobile app instead.

### Added

- Support for GPX files to be imported.

### Changed

- Couple of unnecessary params were hidden from route popup and now can be shown using `?debug=true` query parameter. This is useful for debugging purposes.

### Removed

- `/exports/download` endpoint is removed. Now you can download your exports directly from the Exports page.
- `/api/v1/points` endpoint is removed.

---

## [0.6.4] — 2024-06-18

### Added

- A link to Dawarich's website in the footer. It ain't much, but it's honest work.

### Fixed

- Fixed version badge in the navbar. Now it will show the correct version of the application.

### Changed

- Default map center location was changed.

---

## [0.6.3] — 2024-06-14

⚠️ IMPORTANT: ⚠️

Please update your `docker-compose.yml` file to include the following changes:

```diff
  dawarich_sidekiq:
    image: freikin/dawarich:latest
    container_name: dawarich_sidekiq
    volumes:
      - gem_cache:/usr/local/bundle/gems
+     - public:/var/app/public
```

### Added

- Added a line with public volume to sidekiq's docker-compose service to allow sidekiq process to write to the public folder

### Fixed

- Fixed a bug where the export file was not being created in the public folder

---

## [0.6.2] — 2024-06-14

This is a debugging release. No changes were made to the application.

---

## [0.6.0] — 2024-06-12

### Added

- Exports page to list existing exports download them or delete them

### Changed

- Exporting process now is done in the background, so user can close the browser tab and come back later to download the file. The status of the export can be checked on the Exports page.

ℹ️ Deleting Export file will only delete the file, not the points in the database. ℹ️

⚠️ BREAKING CHANGES: ⚠️

Volume, exposed to the host machine for placing files to import was changed. See the changes below.

Path for placing files to import was changed from `tmp/imports` to `public/imports`.

```diff
  ...

  dawarich_app:
    image: freikin/dawarich:latest
    container_name: dawarich_app
    volumes:
      - gem_cache:/usr/local/bundle/gems
-     - tmp:/var/app/tmp
+     - public:/var/app/public/imports

  ...
```

```diff
  ...

volumes:
  db_data:
  gem_cache:
  shared_data:
- tmp:
+ public:
```

---

## [0.5.3] — 2024-06-10

### Added

- A data migration to remove points with 0.0, 0.0 coordinates. This is necessary to prevent errors when calculating distance in Stats page.

### Fixed

- Reworked code responsible for importing "Records.json" file from Google Takeout. Now it is more reliable and faster, and should not throw as many errors as before.

---

## [0.5.2] — 2024-06-08

### Added

- Test version of google takeout importing service for exports from users' phones

---

## [0.5.1] — 2024-06-07

### Added

- Background jobs concurrency now can be set with `BACKGROUND_PROCESSING_CONCURRENCY` env variable in `docker-compose.yml` file. Default value is 10.
- Hand-made favicon

### Changed

- Change minutes to days and hours on route popup

### Fixed

- Improved speed of "Stats" page loading by removing unnecessary queries

---

## [0.5.0] — 2024-05-31

### Added

- New buttons to quickly move to today's, yesterday's and 7 days data on the map
- "Download JSON" button to points page
- For debugging purposes, now user can use `?meters_between_routes=500` and `?minutes_between_routes=60` query parameters to set the distance and time between routes to split them on the map. This is useful to understand why routes might not be connected on the map.
- Added scale indicator to the map

### Changed

- Removed "Your data" page as its function was replaced by "Download JSON" button on the points page
- Hovering over a route now also shows time and distance to next route as well as time and distance to previous route. This allows user to understand why routes might not be connected on the map.

---

## [0.4.3] — 2024-05-30

### Added

- Now user can hover on a route and see when it started, when it ended and how much time it took to travel

### Fixed

- Timestamps in export form are now correctly assigned from the first and last points tracked by the user
- Routes are now being split based both on distance and time. If the time between two consecutive points is more than 60 minutes, the route is split into two separate routes. This improves visibility of the routes on the map.

---

## [0.4.2] — 2024-05-29

### Changed

- Routes are now being split into separate one. If distance between two consecutive points is more than 500 meters, the route is split into two separate routes. This improves visibility of the routes on the map.
- Background jobs concurrency is increased from 5 to 10 to speed up the processing of the points.

### Fixed

- Point data, accepted from OwnTracks and Overland, is now being checked for duplicates. If a point with the same timestamp and coordinates already exists in the database, it will not be saved.

---
## [0.4.1] — 2024-05-25

### Added

- Heatmap layer on the map to show the density of points

---

## [0.4.0] — 2024-05-25

**BREAKING CHANGES**:

- `/api/v1/points` is still working, but will be **deprecated** in nearest future. Please use `/api/v1/owntracks/points` instead.
- All existing points recorded directly to the database via Owntracks or Overland will be attached to the user with id 1.

### Added

- Each user now have an api key, which is required to make requests to the API. You can find your api key in your profile settings.
- You can re-generate your api key in your profile settings.
- In your user profile settings you can now see the instructions on how to use the API with your api key for both OwnTracks and Overland.
- Added docs on how to use the API with your api key. Refer to `/api-docs` for more information.
- `POST /api/v1/owntracks/points` endpoint.
- Points are now being attached to a user directly, so you can only see your own points and no other users of your applications can see your points.

### Changed

- `/api/v1/overland/batches` endpoint now requires an api key to be passed in the url. You can find your api key in your profile settings.
- All existing points recorded directly to the database will be attached to the user with id 1.
- All stats and maps are now being calculated and rendered based on the user's points only.
- Default `TIME_ZONE` environment variable is now set to 'UTC' in the `docker-compose.yml` file.

### Fixed

- Fixed a bug where marker on the map was rendering timestamp without considering the timezone.

---

## [0.3.2] — 2024-05-23

### Added

- Docker volume for importing Google Takeout data to the application

### Changed

- Instruction on how to import Google Takeout data to the application

---

## [0.3.1] — 2024-05-23

### Added

- Instruction on how to import Google Takeout data to the application

---

## [0.3.0] — 2024-05-23

### Added

- Add Points page to display all the points as a table with pagination to allow users to delete points
- Sidekiq web interface to monitor background jobs is now available at `/sidekiq`
- Now you can choose a date range of points to be exported

---

## [0.2.6] — 2024-05-23

### Fixed

- Stop selecting `raw_data` column during requests to `imports` and `points` tables to improve performance.

### Changed

- Rename PointsController to MapController along with all the views and routes

### Added

- Add Points page to display all the points as a table with pagination to allow users to delete points

---

## [0.2.5] — 2024-05-21

### Fixed

- Stop ignoring `raw_data` column during requests to `imports` and `points` tables. This was preventing points from being created.

---

## [0.2.4] — 2024-05-19

### Added

- In right sidebar you can now see the total amount of geopoints aside of kilometers traveled

### Fixed

- Improved overall performance if the application by ignoring `raw_data` column during requests to `imports` and `points` tables.

---


## [0.2.3] — 2024-05-18

### Added

- Now you can import `records.json` file from your Google Takeout archive, not just Semantic History Location JSON files. The import process is the same as for Semantic History Location JSON files, just select the `records.json` file instead and choose "google_records" as a source.

---


## [0.2.2] — 2024-05-18

### Added

- Swagger docs, can be found at `https:<your-host>/api-docs`

---

## [0.2.1] — 2024-05-18

### Added

- Cities, visited by user and listed in right sidebar now also have an active link to a date they were visited

### Fixed

- Dark/light theme switcher in navbar is now being saved in user settings, so it persists between sessions

---

## [0.2.0] — 2024-05-05

*Breaking changes:*

This release changes how Dawarich handles a city visit threshold. Previously, the `MINIMUM_POINTS_IN_CITY` environment variable was used to determine the minimum *number of points* in a city to consider it as visited. Now, the `MIN_MINUTES_SPENT_IN_CITY` environment variable is used to determine the minimum *minutes* between two points to consider them as visited the same city.

The logic behind this is the following: if you have a lot of points in a city, it doesn't mean you've spent a lot of time there, especially if your OwnTracks app was in "Move" mode. So, it's better to consider the time spent in a city rather than the number of points.

In your docker-compose.yml file, you need to replace the `MINIMUM_POINTS_IN_CITY` environment variable with `MIN_MINUTES_SPENT_IN_CITY`. The default value is `60`, in minutes.

---

## [0.1.9] — 2024-04-25

### Added

- A test for CheckAppVersion service class

### Changed

- Replaced ActiveStorage with Shrine for file uploads

### Fixed

- `ActiveStorage::FileNotFoundError` error when uploading export files

---

## [0.1.8.1] — 2024-04-21

### Changed

- Set Redis as default cache store

### Fixed

- Consider timezone when parsing datetime params in points controller
- Add rescue for check version service class

---

## [0.1.8] — 2024-04-21

### Added

- Application version badge to the navbar with check for updates button
- Npm dependencies install to Github build workflow
- Footer

### Changed

- Disabled map points rendering by default to improve performance on big datasets

---

## [0.1.7] — 2024-04-17

### Added

- Map controls to toggle polylines and points visibility

### Changed

- Added content padding for mobile view
- Fixed stat card layout for mobile view

---

## [0.1.6.3] — 2024-04-07

### Changed

- Removed strong_params from POST /api/v1/points

---

## [0.1.6.1] — 2024-04-06

### Fixed

- `ActiveStorage::FileNotFoundError: ActiveStorage::FileNotFoundError` error when uploading export files

---

## [0.1.6] — 2024-04-06

You can now use [Overland](https://overland.p3k.app/) mobile app to track your location.

### Added

- Overland API endpoint (POST /api/v1/overland/batches)

### Changed

### Fixed

---

## [0.1.5] — 2024-04-05

You can now specify the host of the application by setting the `APPLICATION_HOST` environment variable in the `docker-compose.yml` file.

### Added

- Added version badge to navbar
- Added APPLICATION_HOST environment variable to docker-compose.yml to allow user to specify the host of the application
- Added CHANGELOG.md to keep track of changes

### Changed

- Specified gem version in Docker entrypoint

### Fixed<|MERGE_RESOLUTION|>--- conflicted
+++ resolved
@@ -4,7 +4,7 @@
 The format is based on [Keep a Changelog](http://keepachangelog.com/)
 and this project adheres to [Semantic Versioning](http://semver.org/).
 
-<<<<<<< HEAD
+
 # 0.25.4 - 2025-04-02
 
 In this release we're changing the way import files are being stored. Previously, they were being stored in the `raw_data` column of the `imports` table. Now, they are being attached to the import record. All new imports will be using the new storage, to migrate existing imports, you can use the `rake imports:migrate_to_new_storage` task. Run it in the container shell.
@@ -21,14 +21,11 @@
 - Export files are now being attached to the export record instead of being stored in the file system.
 - Export files can now be stored in S3-compatible storage.
 
-=======
-# 0.25.4 - 2025-03-24
-
 ## Fixed
 
 - Moving points on the map now works correctly. #957
 - `rake points:migrate_to_lonlat` task now also reindexes the points table.
->>>>>>> 5335c912
+
 
 # 0.25.3 - 2025-03-22
 
