--- conflicted
+++ resolved
@@ -16,12 +16,8 @@
 - The Warden error in jobs is now fixed. #1556
 - The Live Map setting is now respected.
 - The Live Map info modal is now displayed. #665
-<<<<<<< HEAD
 - GPX from Basecamp is now supported. #790
-=======
 - The "Delete Selected" button is now hidden when no points are selected. #1025
->>>>>>> 7f5d84e1
-
 
 
 # [0.30.3] - 2025-07-23
