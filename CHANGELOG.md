# Change Log
All notable changes to this project will be documented in this file.

The format is based on [Keep a Changelog](http://keepachangelog.com/)
and this project adheres to [Semantic Versioning](http://semver.org/).

<<<<<<< HEAD
# 0.24.0 - 2025-02-09

## Points speed units

Dawarich expects speed to be sent in meters per second. It's already known that OwnTracks and GPSLogger (in some configurations) are sending speed in kilometers per hour.

In GPSLogger it's easily fixable: if you previously had `"vel": "%SPD_KMH"`, change it to `"vel": "%SPD"`, like it's described in the [docs](https://dawarich.app/docs/tutorials/track-your-location#gps-logger).

In OwnTracks it's a bit more complicated. You can't change the speed unit in the settings, so Dawarich will expect speed in kilometers per hour and will convert it to meters per second. Nothing is needed to be done from your side.

Now, we need to fix existing points with speed in kilometers per hour. The following guide assumes that you have been tracking your location exclusively with speed in kilometers per hour. If you have been using both speed units (say, were tracking with OwnTracks in kilometers per hour and with GPSLogger in meters per second), you need to decide what to do with points that have speed in kilometers per hour, as there is no easy way to distinguish them from points with speed in meters per second.

To convert speed in kilometers per hour to meters per second in your points, follow these steps:

1. Enter [Dawarich console](https://dawarich.app/docs/FAQ#how-to-enter-dawarich-console)
2. Run `points = Point.where(import_id: nil).where.not(velocity: [nil, "0"]).where("velocity NOT LIKE '%.%'")`. This will return all tracked (not imported) points.
3. Run
```ruby
points.update_all("velocity = CAST(ROUND(CAST((CAST(velocity AS FLOAT) * 1000 / 3600) AS NUMERIC), 1) AS TEXT)")

```

This will convert speed in kilometers per hour to meters per second and round it to 1 decimal place.

If you have been using both speed units, but you know the dates where you were tracking with speed in kilometers per hour, on the second step of the instruction above, you can add `where("timestamp BETWEEN ? AND ?", Date.parse("2025-01-01").beginning_of_day.to_i, Date.parse("2025-01-31").end_of_day.to_i)` to the query to convert speed in kilometers per hour to meters per second only for a specific period of time. Resulting query will look like this:

```ruby
points = Point.where(import_id: nil).where.not(velocity: [nil, "0"]).where("timestamp BETWEEN ? AND ?", Date.parse("2025-01-01").beginning_of_day.to_i, Date.parse("2025-01-31").end_of_day.to_i).where("velocity NOT LIKE '%.%'")
```

This will select points tracked between January 1st and January 31st 2025. Then just use step 3 to convert speed in kilometers per hour to meters per second.

### Changed

- Speed for points, that are sent to Dawarich via `POST /api/v1/owntracks/points` endpoint, will now be converted to meters per second, if `topic` param is sent. The official GPSLogger instructions are assuming user won't be sending `topic` param, so this shouldn't affect you if you're using GPSLogger.

### Fixed

- After deleting one point from the map, other points can now be deleted as well. #723 #678
- Fixed a bug where export file was not being deleted from the server after it was deleted. #808
- After an area was drawn on the map, a popup is now being shown to allow user to provide a name and save the area. #740
=======
## 0.23.7 - 2025-02-06
>>>>>>> 147e0017

### Added

- `X-Dawarich-Version` header to the `GET /api/v1/health` endpoint response. #800

# 0.23.6 - 2025-02-06

### Added

- Enabled Postgis extension for PostgreSQL.
- Trips are now store their paths in the database independently of the points.
- Trips are now being rendered on the map using their precalculated paths instead of list of coordinates.

### Changed

- Ruby version was updated to 3.4.1.
- Requesting photos on the Map page now uses the start and end dates from the URL params. #589

# 0.23.5 - 2025-01-22

### Added

- A test for building rc Docker image.

### Fixed

- Fix authentication to `GET /api/v1/countries/visited_cities` with header `Authorization: Bearer YOUR_API_KEY` instead of `api_key` query param. #679
- Fix a bug where a gpx file with empty tracks was not being imported. #646
- Fix a bug where rc version was being checked as a stable release. #711

# 0.23.3 - 2025-01-21

### Changed

- Synology-related files are now up to date. #684

### Fixed

- Drastically improved performance for Google's Records.json import. It will now take less than 5 minutes to import 500,000 points, which previously took a few hours.

### Fixed

- Add index only if it doesn't exist.

# 0.23.1 - 2025-01-21

### Fixed

- Renamed unique index on points to `unique_points_lat_long_timestamp_user_id_index` to fix naming conflict with `unique_points_index`.

# 0.23.0 - 2025-01-20

## ⚠️ IMPORTANT ⚠️

This release includes a data migration to remove duplicated points from the database. It will not remove anything except for duplcates from the `points` table, but please make sure to create a [backup](https://dawarich.app/docs/tutorials/backup-and-restore) before updating to this version.

### Added

- `POST /api/v1/points/create` endpoint added.
- An index to guarantee uniqueness of points across `latitude`, `longitude`, `timestamp` and `user_id` values. This is introduced to make sure no duplicates will be created in the database in addition to previously existing validations.
- `GET /api/v1/users/me` endpoint added to get current user.

# 0.22.4 - 2025-01-20

### Added

- You can now drag-n-drop a point on the map to update its position. Enable the "Points" layer on the map to see the points.
- `PATCH /api/v1/points/:id` endpoint added to update a point. It only accepts `latitude` and `longitude` params. #51 #503

### Changed

- Run seeds even in prod env so Unraid users could have default user.
- Precompile assets in production env using dummy secret key base.

### Fixed

- Fixed a bug where route wasn't highlighted when it was hovered or clicked.

# 0.22.3 - 2025-01-14

### Changed

- The Map now uses a canvas to draw polylines, points and fog of war. This should improve performance in browser with a lot of points and polylines.

# 0.22.2 - 2025-01-13

✨ The Fancy Routes release ✨

### Added

- In the Map Settings (coggle in the top left corner of the map), you can now enable/disable the Fancy Routes feature. Simply said, it will color your routes based on the speed of each segment.
- Hovering over a polyline now shows the speed of the segment. Move cursor over a polyline to see the speed of different segments.
- Distance and points number in the custom control to the map.

### Changed

- The name of the "Polylines" feature is now "Routes".

⚠️ Important note on the Prometheus monitoring ⚠️

In the previous release, `bin/dev` command in the default `docker-compose.yml` file was replaced with `bin/rails server -p 3000 -b ::`, but this way Dawarich won't be able to start Prometheus Exporter. If you want to use Prometheus monitoring, you need to use `bin/dev` command instead.

Example:

```diff
  dawarich_app:
    image: freikin/dawarich:latest
...
-    command: ['bin/rails', 'server', '-p', '3000', '-b', '::']
+    command: ['bin/dev']
```

# 0.22.1 - 2025-01-09

### Removed

- Gems caching volume from the `docker-compose.yml` file.

To update existing `docker-compose.yml` to new changes, refer to the following:

```diff
  dawarich_app:
    image: freikin/dawarich:latest
...
    volumes:
-      - dawarich_gem_cache_app:/usr/local/bundle/gems
...
  dawarich_sidekiq:
    image: freikin/dawarich:latest
...
    volumes:
-      - dawarich_gem_cache_app:/usr/local/bundle/gems
...

volumes:
  dawarich_db_data:
- dawarich_gem_cache_app:
- dawarich_gem_cache_sidekiq:
  dawarich_shared:
  dawarich_public:
  dawarich_watched:
```

### Changed

- `GET /api/v1/health` endpoint now returns a `X-Dawarich-Response: Hey, Im alive and authenticated!` header if user is authenticated.

# 0.22.0 - 2025-01-09

⚠️ This release introduces a breaking change. ⚠️

Please read this release notes carefully before upgrading.

Docker-related files were moved to the `docker` directory and some of them were renamed. Before upgrading, study carefully changes in the `docker/docker-compose.yml` file and update your docker-compose file accordingly, so it uses the new files and commands. Copying `docker/docker-compose.yml` blindly may lead to errors.

No volumes were removed or renamed, so with a proper docker-compose file, you should be able to upgrade without any issues.

To update existing `docker-compose.yml` to new changes, refer to the following:

```diff
  dawarich_app:
    image: freikin/dawarich:latest
...
-    entrypoint: dev-entrypoint.sh
-    command: ['bin/dev']
+    entrypoint: web-entrypoint.sh
+    command: ['bin/rails', 'server', '-p', '3000', '-b', '::']
...
  dawarich_sidekiq:
    image: freikin/dawarich:latest
...
-    entrypoint: dev-entrypoint.sh
-    command: ['bin/dev']
+    entrypoint: sidekiq-entrypoint.sh
+    command: ['bundle', 'exec', 'sidekiq']
```

Although `docker-compose.production.yml` was added, it's not being used by default. It's just an example of how to configure Dawarich for production. The default `docker-compose.yml` file is still recommended for running the app.

### Changed

- All docker-related files were moved to the `docker` directory.
- Default memory limit for `dawarich_app` and `dawarich_sidekiq` services was increased to 4GB.
- `dawarich_app` and `dawarich_sidekiq` services now use separate entrypoint scripts.
- Gems (dependency libraries) are now being shipped as part of the Dawarich Docker image.

### Fixed

- Visit suggesting job does nothing if user has no tracked points.
- `BulkStatsCalculationJob` now being called without arguments in the data migration.

### Added

- A proper production Dockerfile, docker-compose and env files.

# 0.21.6 - 2025-01-07

### Changed

- Disabled visit suggesting job after import.
- Improved performance of the `User#years_tracked` method.

### Fixed

- Inconsistent password for the `dawarich_db` service in `docker-compose_mounted_volumes.yml`. #605
- Points are now being rendered with higher z-index than polylines. #577
- Run cache cleaning and preheating jobs only on server start. #594

# 0.21.5 - 2025-01-07

You may now use Geoapify API for reverse geocoding. To obtain an API key, sign up at https://myprojects.geoapify.com/ and create a new project. Make sure you have read and understood the [pricing policy](https://www.geoapify.com/pricing) and [Terms and Conditions](https://www.geoapify.com/terms-and-conditions/).

### Added

- Geoapify API support for reverse geocoding. Provide `GEOAPIFY_API_KEY` env var to use it.

### Removed

- Photon ENV vars from the `.env.development` and docker-compose.yml files.
- `APPLICATION_HOST` env var.
- `REVERSE_GEOCODING_ENABLED` env var.

# 0.21.4 - 2025-01-05

### Fixed

- Fixed a bug where Photon API for patreon supporters was not being used for reverse geocoding.

# 0.21.3 - 2025-01-04

### Added

- A notification about Photon API being under heavy load.

### Removed

- The notification about telemetry being enabled.

### Reverted

- ~~Imported points will now be reverse geocoded only after import is finished.~~

# 0.21.2 - 2024-12-25

### Added

- Logging for Immich responses.
- Watcher now supports all data formats that can be imported via web interface.

### Changed

- Imported points will now be reverse geocoded only after import is finished.

### Fixed

- Markers on the map are now being rendered with higher z-index than polylines. #577

# 0.21.1 - 2024-12-24

### Added

- Cache cleaning and preheating upon application start.
- `PHOTON_API_KEY` env var to set Photon API key. It's an optional env var, but it's required if you want to use Photon API as a Patreon supporter.
- 'X-Dawarich-Response' header to the `GET /api/v1/health` endpoint. It's set to 'Hey, I\'m alive!' to make it easier to check if the API is working.

### Changed

- Custom config for PostgreSQL is now optional in `docker-compose.yml`.

# 0.21.0 - 2024-12-20

⚠️ This release introduces a breaking change. ⚠️

The `dawarich_db` service now uses a custom `postgresql.conf` file.

As @tabacha pointed out in #549, the default `shm_size` for the `dawarich_db` service is too small and it may lead to database performance issues. This release introduces a `shm_size` parameter to the `dawarich_db` service to increase the size of the shared memory for PostgreSQL. This should help database with peforming vacuum and other operations. Also, it introduces a custom `postgresql.conf` file to the `dawarich_db` service.

To mount a custom `postgresql.conf` file, you need to create a `postgresql.conf` file in the `dawarich_db` service directory and add the following line to it:

```diff
  dawarich_db:
    image: postgres:14.2-alpine
    shm_size: 1G
    container_name: dawarich_db
    volumes:
      - dawarich_db_data:/var/lib/postgresql/data
      - dawarich_shared:/var/shared
+     - ./postgresql.conf:/etc/postgresql/postgres.conf # Provide path to custom config
  ...
    healthcheck:
      test: [ "CMD-SHELL", "pg_isready -U postgres -d dawarich_development" ]
      interval: 10s
      retries: 5
      start_period: 30s
      timeout: 10s
+   command: postgres -c config_file=/etc/postgresql/postgres.conf # Use custom config
```

To ensure your database is using custom config, you can connect to the container (`docker exec -it dawarich_db psql -U postgres`) and run `SHOW config_file;` command. It should return the following path: `/etc/postgresql/postgresql.conf`.

An example of a custom `postgresql.conf` file is provided in the `postgresql.conf.example` file.

### Added

- A button on a year stats card to update stats for the whole year. #466
- A button on a month stats card to update stats for a specific month. #466
- A confirmation alert on the Notifications page before deleting all notifications.
- A `shm_size` parameter to the `dawarich_db` service to increase the size of the shared memory for PostgreSQL. This should help database with peforming vacuum and other operations.

```diff
  ...
  dawarich_db:
    image: postgres:14.2-alpine
+   shm_size: 1G
  ...
```

- In addition to `api_key` parameter, `Authorization` header is now being used to authenticate API requests. #543

Example:

```
Authorization: Bearer YOUR_API_KEY
```

### Changed

- The map borders were expanded to make it easier to scroll around the map for New Zealanders.
- The `dawarich_db` service now uses a custom `postgresql.conf` file.
- The popup over polylines now shows dates in the user's format, based on their browser settings.

# 0.20.2 - 2024-12-17

### Added

- A point id is now being shown in the point popup.

### Fixed

- North Macedonia is now being shown on the scratch map. #537

### Changed

- The app process is now bound to :: instead of 0.0.0.0 to provide compatibility with IPV6.
- The app was updated to use Rails 8.0.1.

# 0.20.1 - 2024-12-16

### Fixed

- Setting `reverse_geocoded_at` for points that don't have geodata is now being performed in background job, in batches of 10,000 points to prevent memory exhaustion and long-running data migration.

# 0.20.0 - 2024-12-16

### Added

- `GET /api/v1/points/tracked_months` endpoint added to get list of tracked years and months.
- `GET /api/v1/countries/visited_cities` endpoint added to get list of visited cities.
- A link to the docs leading to a help chart for k8s. #550
- A button to delete all notifications. #548
- A support for `RAILS_LOG_LEVEL` env var to change log level. More on that here: https://guides.rubyonrails.org/debugging_rails_applications.html#log-levels. The available log levels are: `:debug`, `:info`, `:warn`, `:error`, `:fatal`, and `:unknown`, corresponding to the log level numbers from 0 up to 5, respectively. The default log level is `:debug`. #540
- A devcontainer to improve developers experience. #546

### Fixed

- A point popup is no longer closes when hovering over a polyline. #536
- When polylines layer is disabled and user deletes a point from its popup, polylines layer is no longer being enabled right away. #552
- Paths to gems within the sidekiq and app containers. #499

### Changed

- Months and years navigation is moved to a map panel on the right side of the map.
- List of visited cities is now being shown in a map panel on the right side of the map.

# 0.19.7 - 2024-12-11

### Fixed

- Fixed a bug where upon deleting a point on the map, the confirmation dialog was shown multiple times and the point was not being deleted from the map until the page was reloaded. #435

### Changed

- With the "Points" layer enabled on the map, points with negative speed are now being shown in orange color. Since Overland reports negative speed for points that might be faulty, this should help you to identify them.
- On the Points page, speed of the points with negative speed is now being shown in red color.

# 0.19.6 - 2024-12-11

⚠️ This release introduces a breaking change. ⚠️

The `dawarich_shared` volume now being mounted to `/data` instead of `/var/shared` within the container. It fixes Redis data being lost on container restart.

To change this, you need to update the `docker-compose.yml` file:

```diff
  dawarich_redis:
    image: redis:7.0-alpine
    container_name: dawarich_redis
    command: redis-server
    volumes:
+     - dawarich_shared:/data
    restart: always
    healthcheck:
```

Telemetry is now disabled by default. To enable it, you need to set `ENABLE_TELEMETRY` env var to `true`. For those who have telemetry enabled using `DISABLE_TELEMETRY` env var set to `false`, telemetry is now disabled by default.

### Fixed

- Flash messages are now being removed after 5 seconds.
- Fixed broken migration that was preventing the app from starting.
- Visits page is now loading a lot faster than before.
- Redis data should now be preserved on container restart.
- Fixed a bug where export files could have double extension, e.g. `file.gpx.gpx`.

### Changed

- Places page is now accessible from the Visits & Places tab on the navbar.
- Exporting process is now being logged.
- `ENABLE_TELEMETRY` env var is now used instead of `DISABLE_TELEMETRY` to enable/disable telemetry.

# 0.19.5 - 2024-12-10

### Fixed

- Fixed a bug where the map and visits pages were throwing an error due to incorrect approach to distance calculation.

# 0.19.4 - 2024-12-10

⚠️ This release introduces a breaking change. ⚠️

The `GET /api/v1/trips/:id/photos` endpoint now returns a different structure of the response:

```diff
{
  id: 1,
  latitude: 10,
  longitude: 10,
  localDateTime: "2024-01-01T00:00:00Z",
  originalFileName: "photo.jpg",
  city: "Berlin",
  state: "Berlin",
  country: "Germany",
  type: "image",
+ orientation: "portrait",
  source: "photoprism"
}
```

### Fixed

- Fixed a bug where the Photoprism photos were not being shown on the trip page.
- Fixed a bug where the Immich photos were not being shown on the trip page.
- Fixed a bug where the route popup was showing distance in kilometers instead of miles. #490

### Added

- A link to the Photoprism photos on the trip page if there are any.
- A `orientation` field in the Api::PhotoSerializer, hence the `GET /api/v1/photos` endpoint now includes the orientation of the photo. Valid values are `portrait` and `landscape`.
- Examples for the `type`, `orientation` and `source` fields in the `GET /api/v1/photos` endpoint in the Swagger UI.
- `DISABLE_TELEMETRY` env var to disable telemetry. More on telemetry: https://dawarich.app/docs/tutorials/telemetry
- `reverse_geocoded_at` column added to the `points` table.

### Changed

- On the Stats page, the "Reverse geocoding" section is now showing the number of points that were reverse geocoded based on `reverse_geocoded_at` column, value of which is based on the time when the point was reverse geocoded. If no geodata for the point is available, `reverse_geocoded_at` will be set anyway. Number of points that were reverse geocoded but no geodata is available for them is shown below the "Reverse geocoded" number.


# 0.19.3 - 2024-12-06

### Changed

- Refactored stats calculation to calculate only necessary stats, instead of calculating all stats
- Stats are now being calculated every 1 hour instead of 6 hours
- List of years on the Map page is now being calculated based on user's points instead of stats. It's also being cached for 1 day due to the fact that it's usually a heavy operation based on the number of points.
- Reverse-geocoding points is now being performed in batches of 1,000 points to prevent memory exhaustion.

### Added

- In-app notification about telemetry being enabled.

# 0.19.2 - 2024-12-04

## The Telemetry release

Dawarich now can collect usage metrics and send them to InfluxDB. Before this release, the only metrics that could be somehow tracked by developers (only @Freika, as of now) were the number of stars on GitHub and the overall number of docker images being pulled, across all versions of Dawarich, non-splittable by version. New in-app telemetry will allow us to track more granular metrics, allowing me to make decisions based on facts, not just guesses.

I'm aware about the privacy concerns, so I want to be very transparent about what data is being sent and how it's used.

Data being sent:

- Number of DAU (Daily Active Users)
- App version
- Instance ID (unique identifier of the Dawarich instance built by hashing the api key of the first user in the database)

The data is being sent to a InfluxDB instance hosted by me and won't be shared with anyone.

Basically this set of metrics allows me to see how many people are using Dawarich and what versions they are using. No other data is being sent, nor it gives me any knowledge about individual users or their data or activity.

The telemetry is enabled by default, but it **can be disabled** by setting `DISABLE_TELEMETRY` env var to `true`. The dataset might change in the future, but any changes will be documented here in the changelog and in every release as well as on the [telemetry page](https://dawarich.app/docs/tutorials/telemetry) of the website docs.

### Added

- Telemetry feature. It's now collecting usage metrics and sending them to InfluxDB.

# 0.19.1 - 2024-12-04

### Fixed

- Sidekiq is now being correctly exported to Prometheus with `PROMETHEUS_EXPORTER_ENABLED=true` env var in `dawarich_sidekiq` service.

# 0.19.0 - 2024-12-04

## The Photoprism integration release

⚠️ This release introduces a breaking change. ⚠️
The `GET /api/v1/photos` endpoint now returns following structure of the response:

```json
[
  {
    "id": "1",
    "latitude": 11.22,
    "longitude": 12.33,
    "localDateTime": "2024-01-01T00:00:00Z",
    "originalFileName": "photo.jpg",
    "city": "Berlin",
    "state": "Berlin",
    "country": "Germany",
    "type": "image", // "image" or "video"
    "source": "photoprism" // "photoprism" or "immich"
  }
]
```

### Added

- Photos from Photoprism are now can be shown on the map. To enable this feature, you need to provide your Photoprism instance URL and API key in the Settings page. Then you need to enable "Photos" layer on the map (top right corner).
- Geodata is now can be imported from Photoprism to Dawarich. The "Import Photoprism data" button on the Imports page will start the import process.

### Fixed

- z-index on maps so they won't overlay notifications dropdown
- Redis connectivity where it's not required

# 0.18.2 - 2024-11-29

### Added

- Demo account. You can now login with `demo@dawarich.app` / `password` to see how Dawarich works. This replaces previous default credentials.

### Changed

- The login page now shows demo account credentials if `DEMO_ENV` env var is set to `true`.

# 0.18.1 - 2024-11-29

### Fixed

- Fixed a bug where the trips interface was breaking when Immich integration is not configured.

### Added

- Flash messages are now being shown on the map when Immich integration is not configured.

# 0.18.0 - 2024-11-28

## The Trips release

You can now create, edit and delete trips. To create a trip, click on the "New Trip" button on the Trips page. Provide a name, date and time for start and end of the trip. You can add your own notes to the trip as well.

If you have points tracked during provided timeframe, they will be automatically added to the trip and will be shown on the trip map.

Also, if you have Immich integrated, you will see photos from the trip on the trip page, along with a link to look at them on Immich.

### Added

- The Trips feature. Read above for more details.

### Changed

- Maps are now not so rough on the edges.

# 0.17.2 - 2024-11-27

### Fixed

- Retrieving photos from Immich now using `takenAfter` and `takenBefore` instead of `createdAfter` and `createdBefore`. With `createdAfter` and `createdBefore` Immich was returning no items some years.

# 0.17.1 - 2024-11-27

### Fixed

- Retrieving photos from Immich now correctly handles cases when Immich returns no items. It also logs the response from Immich for debugging purposes.

# 0.17.0 - 2024-11-26

## The Immich Photos release

With this release, Dawarich can now show photos from your Immich instance on the map.

To enable this feature, you need to provide your Immich instance URL and API key in the Settings page. Then you need to enable "Photos" layer on the map (top right corner).

An important note to add here is that photos are heavy and hence generate a lot of traffic. The response from Immich for specific dates is being cached in Redis for 1 day, and that may lead to Redis taking a lot more space than previously. But since the cache is being expired after 24 hours, you'll get your space back pretty soon.

The other thing worth mentioning is how Dawarich gets data from Immich. It goes like this:

1. When you click on the "Photos" layer, Dawarich will make a request to `GET /api/v1/photos` endpoint to get photos for the selected timeframe.
2. This endpoint will make a request to `POST /search/metadata` endpoint of your Immich instance to get photos for the selected timeframe.
3. The response from Immich is being cached in Redis for 1 day.
4. Dawarich's frontend will make a request to `GET /api/v1/photos/:id/thumbnail.jpg` endpoint to get photo thumbnail from Immich. The number of requests to this endpoint will depend on how many photos you have in the selected timeframe.
5. For each photo, Dawarich's frontend will make a request to `GET /api/v1/photos/:id/thumbnail.jpg` endpoint to get photo thumbnail from Immich. This thumbnail request is also cached in Redis for 1 day.


### Added

- If you have provided your Immich instance URL and API key, the map will now show photos from your Immich instance when Photos layer is enabled.
- `GET /api/v1/photos` endpoint added to get photos from Immich.
- `GET /api/v1/photos/:id/thumbnail.jpg` endpoint added to get photo thumbnail from Immich.

# 0.16.9 - 2024-11-24

### Changed

- Rate limit for the Photon API is now 1 request per second. If you host your own Photon API instance, reverse geocoding requests will not be limited.
- Requests to the Photon API are now have User-Agent header set to "Dawarich #{APP_VERSION} (https://dawarich.app)"

# 0.16.8 - 2024-11-20

### Changed

- Default number of Puma workers is now 2 instead of 1. This should improve the performance of the application. If you have a lot of users, you might want to increase the number of workers. You can do this by setting the `WEB_CONCURRENCY` env var in your `docker-compose.yml` file. Example:

```diff
  dawarich_app:
    image: freikin/dawarich:latest
    container_name: dawarich_app
    environment:
      ...
      WEB_CONCURRENCY: "2"
```

# 0.16.7 - 2024-11-20

### Changed

- Prometheus exporter is now bound to 0.0.0.0 instead of localhost
- `PROMETHEUS_EXPORTER_HOST` and `PROMETHEUS_EXPORTER_PORT` env vars were added to the `docker-compose.yml` file to allow you to set the host and port for the Prometheus exporter. They should be added to both `dawarich_app` and `dawarich_sidekiq` services Example:

```diff
  dawarich_app:
    image: freikin/dawarich:latest
    container_name: dawarich_app
    environment:
      ...
      PROMETHEUS_EXPORTER_ENABLED: "true"
+     PROMETHEUS_EXPORTER_HOST: 0.0.0.0
+     PROMETHEUS_EXPORTER_PORT: "9394"

  dawarich_sidekiq:
    image: freikin/dawarich:latest
    container_name: dawarich_sidekiq
    environment:
      ...
      PROMETHEUS_EXPORTER_ENABLED: "true"
+     PROMETHEUS_EXPORTER_HOST: dawarich_app
+     PROMETHEUS_EXPORTER_PORT: "9394"
```

# 0.16.6 - 2024-11-20

### Added

- Dawarich now can export metrics to Prometheus. You can find the metrics at `your.host:9394/metrics` endpoint. The metrics are being exported in the Prometheus format and can be scraped by Prometheus server. To enable exporting, set the `PROMETHEUS_EXPORTER_ENABLED` env var in your docker-compose.yml to `true`. Example:

```yaml
  dawarich_app:
    image: freikin/dawarich:latest
    container_name: dawarich_app
    environment:
      ...
      PROMETHEUS_EXPORTER_ENABLED: "true"
```

# 0.16.5 - 2024-11-18

### Changed

- Dawarich now uses `POST /api/search/metadata` endpoint to get geodata from Immich.

# 0.16.4 - 2024-11-12

### Added

- Admins can now see all users in the system on the Users page. The path is `/settings/users`.

### Changed

- Admins can now provide custom password for new users and update passwords for existing users on the Users page.
- The `bin/dev` file will no longer run `bin/rails tailwindcss:watch` command. It's useful only for development and doesn't really make sense to run it in production.

### Fixed

- Exported files will now always have an extension when downloaded. Previously, the extension was missing in case of GPX export.
- Deleting and sorting points on the Points page will now preserve filtering and sorting params when points are deleted or sorted. Previously, the page was being reloaded and filtering and sorting params were lost.

# 0.16.3 - 2024-11-10

### Fixed

- Make ActionCable respect REDIS_URL env var. Previously, ActionCable was trying to connect to Redis on localhost.

# 0.16.2 - 2024-11-08

### Fixed

- Exported GPX file now being correctly recognized as valid by Garmin Connect, Adobe Lightroom and (probably) other services. Previously, the exported GPX file was not being recognized as valid by these services.

# 0.16.1 - 2024-11-08

### Fixed

- Speed is now being recorded into points when a GPX file is being imported. Previously, the speed was not being recorded.
- GeoJSON file from GPSLogger now can be imported to Dawarich. Previously, the import was failing due to incorrect parsing of the file.

### Changed

- The Vists suggestion job is disabled. It will be re-enabled in the future with a new approach to the visit suggestion process.

# 0.16.0 - 2024-11-07

## The Websockets release

### Added

- New notifications are now being indicated with a blue-ish dot in the top right corner of the screen. Hovering over the bell icon will show you last 10 notifications.
- New points on the map will now be shown in real-time. No need to reload the map to see new points.
- User can now enable or disable Live Mode in the map controls. When Live Mode is enabled, the map will automatically scroll to the new points as they are being added to the map.

### Changed

- Scale on the map now shows the distance both in kilometers and miles.

# 0.15.13 - 2024-11-01

### Added

- `GET /api/v1/countries/borders` endpoint to get countries for scratch map feature

# 0.15.12 - 2024-11-01

### Added

- Scratch map. You can enable it in the map controls. The scratch map highlight countries you've visited. The scratch map is working properly only if you have your points reverse geocoded.

# 0.15.11 - 2024-10-29

### Added

- Importing Immich data on the Imports page now will trigger an attempt to write raw json file with the data from Immich to `tmp/imports/immich_raw_data_CURRENT_TIME_USER_EMAIL.json` file. This is useful to debug the problem with the import if it fails. #270

### Fixed

- New app version is now being checked every 6 hours instead of 1 day and the check is being performed in the background. #238

### Changed

- ⚠️ The instruction to import `Records.json` from Google Takeout now mentions `tmp/imports` directory instead of `public/imports`. ⚠️ #326
- Hostname definition for Sidekiq healtcheck to solve #344. See the diff:

```diff
  dawarich_sidekiq:
    image: freikin/dawarich:latest
    container_name: dawarich_sidekiq
    healthcheck:
-     test: [ "CMD-SHELL", "bundle exec sidekiqmon processes | grep $(hostname)" ]
+     test: [ "CMD-SHELL", "bundle exec sidekiqmon processes | grep ${HOSTNAME}" ]
```

- Renamed directories used by app and sidekiq containers for gems cache to fix #339:

```diff
  dawarich_app:
    image: freikin/dawarich:latest
    container_name: dawarich_sidekiq
    volumes:
-     - gem_cache:/usr/local/bundle/gems
+     - gem_cache:/usr/local/bundle/gems_app

...

  dawarich_sidekiq:
    image: freikin/dawarich:latest
    container_name: dawarich_sidekiq
    volumes:
-     - gem_cache:/usr/local/bundle/gems
+     - gem_cache:/usr/local/bundle/gems_sidekiq
```

# 0.15.10 - 2024-10-25

### Fixed

- Data migration that prevented the application from starting.

# 0.15.9 - 2024-10-24

### Fixed

- Stats distance calculation now correctly calculates the daily distances.

### Changed

- Refactored the stats calculation process to make it more efficient.

# 0.15.8 - 2024-10-22

### Added

- User can now select between "Raw" and "Simplified" mode in the map controls. "Simplified" mode will show less points, improving the map performance. "Raw" mode will show all points.

# 0.15.7 - 2024-10-19

### Fixed

- A bug where "RuntimeError: failed to get urandom" was being raised upon importing attempt on Synology.

# 0.15.6 - 2024-10-19

### Fixed

- Import of Owntracks' .rec files now correctly imports points. Previously, the import was failing due to incorrect parsing of the file.

# 0.15.5 - 2024-10-16

### Fixed

- Fixed a bug where Google Takeout import was failing due to unsupported date format with milliseconds in the file.
- Fixed a bug that prevented using the Photon API host with http protocol. Now you can use both http and https protocols for the Photon API host. You now need to explicitly provide `PHOTON_API_USE_HTTPS` to be `true` or `false` depending on what protocol you want to use. [Example](https://github.com/Freika/dawarich/blob/master/docker-compose.yml#L116-L117) is in the `docker-compose.yml` file.

### Changed

- The Map page now by default uses timeframe based on last point tracked instead of the today's points. If there are no points, the map will use the today's timeframe.
- The map on the Map page can no longer be infinitely scrolled horizontally. #299

# 0.15.4 - 2024-10-15

### Changed

- Use static version of `geocoder` library that supports http and https for Photon API host. This is a temporary solution until the change is available in a stable release.

### Added

- Owntracks' .rec files now can be imported to Dawarich. The import process is the same as for other kinds of files, just select the .rec file and choose "owntracks" as a source.

### Removed

- Owntracks' .json files are no longer supported for import as Owntracks itself does not export to this format anymore.

# 0.15.3 - 2024-10-05

To expose the watcher functionality to the user, a new directory `/tmp/imports/watched/` was created. Add new volume to the `docker-compose.yml` file to expose this directory to the host machine.

```diff
  ...

  dawarich_app:
    image: freikin/dawarich:latest
    container_name: dawarich_app
    volumes:
      - gem_cache:/usr/local/bundle/gems
      - public:/var/app/public
+     - watched:/var/app/tmp/watched

  ...

  dawarich_sidekiq:
      image: freikin/dawarich:latest
      container_name: dawarich_sidekiq
      volumes:
        - gem_cache:/usr/local/bundle/gems
        - public:/var/app/public
+       - watched:/var/app/tmp/watched

    ...

volumes:
  db_data:
  gem_cache:
  shared_data:
  public:
+ watched:
```

### Changed

- Watcher now looks into `/tmp/imports/watched/USER@EMAIL.TLD` directory instead of `/tmp/imports/watched/` to allow using arbitrary file names for imports

# 0.15.1 - 2024-10-04

### Added

- `linux/arm/v7` is added to the list of supported architectures to support Raspberry Pi 4 and other ARMv7 devices

# 0.15.0 - 2024-10-03

## The Watcher release

The /public/imporst/watched/ directory is watched by Dawarich. Any files you put in this directory will be imported into the database. The name of the file must start with an email of the user you want to import the file for. The email must be followed by an underscore symbol (_) and the name of the file.

For example, if you want to import a file for the user with the email address "email@dawarich.app", you would name the file "email@dawarich.app_2024-05-01_2024-05-31.gpx". The file will be imported into the database and the user will receive a notification in the app.

Both GeoJSON and GPX files are supported.


### Added

- You can now put your GPX and GeoJSON files to `tmp/imports/watched` directory and Dawarich will automatically import them. This is useful if you have a service that can put files to the directory automatically. The directory is being watched every 60 minutes for new files.

### Changed

- Monkey patch for Geocoder to support http along with https for Photon API host was removed becausee it was breaking the reverse geocoding process. Now you can use only https for the Photon API host. This might be changed in the future
- Disable retries for some background jobs

### Fixed

- Stats update is now being correctly triggered every 6 hours

# [0.14.7] - 2024-10-01

### Fixed

- Now you can use http protocol for the Photon API host if you don't have SSL certificate for it
- For stats, total distance per month might have been not equal to the sum of distances per day. Now it's fixed and values are equal
- Mobile view of the map looks better now


### Changed

- `GET /api/v1/points` can now accept optional `?order=asc` query parameter to return points in ascending order by timestamp. `?order=desc` is still available to return points in descending order by timestamp
- `GET /api/v1/points` now returns `id` attribute for each point

# [0.14.6] - 2024-29-30

### Fixed

- Points imported from Google Location History (mobile devise) now have correct timestamps

### Changed

- `GET /api/v1/points?slim=true` now returns `id` attribute for each point

# [0.14.5] - 2024-09-28

### Fixed

- GPX export now finishes correctly and does not throw an error in the end
- Deleting points from the Points page now preserves `start_at` and `end_at` values for the routes. #261
- Visits map now being rendered correctly in the Visits page. #262
- Fixed issue with timezones for negative UTC offsets. #194, #122
- Point page is no longer reloads losing provided timestamps when searching for points on Points page. #283

### Changed

- Map layers from Stadia were disabled for now due to necessary API key

# [0.14.4] - 2024-09-24

### Fixed

- GPX export now has time and elevation elements for each point

### Changed

- `GET /api/v1/points` will no longer return `raw_data` attribute for each point as it's a bit too much

### Added

- "Slim" version of `GET /api/v1/points`: pass optional param `?slim=true` to it and it will return only latitude, longitude and timestamp


# [0.14.3] — 2024-09-21

### Fixed

- Optimize order of the dockerfiles to leverage layer caching by @JoeyEamigh
- Add support for alternate postgres ports and db names in docker by @JoeyEamigh
- Creating exports directory if it doesn't exist by @tetebueno


## [0.14.1] — 2024-09-16

### Fixed

- Fixed a bug where the map was not loading due to invalid tile layer name


## [0.14.0] — 2024-09-15

### Added

- 17 new tile layers to choose from. Now you can select the tile layer that suits you the best. You can find the list of available tile layers in the map controls in the top right corner of the map under the layers icon.


## [0.13.7] — 2024-09-15

### Added

- `GET /api/v1/points` response now will include `X-Total-Pages` and `X-Current-Page` headers to make it easier to work with the endpoint
- The Pages point now shows total number of points found for provided date range

## Fixed

- Link to Visits page in notification informing about new visit suggestion


## [0.13.6] — 2024-09-13

### Fixed

- Flatten geodata retrieved from Immich before processing it to prevent errors


## [0.13.5] — 2024-09-08

### Added

- Links to view import points on the map and on the Points page on the Imports page.

### Fixed

- The Imports page now loading faster.

### Changed

- Default value for `RAILS_MAX_THREADS` was changed to 10.
- Visit suggestions background job was moved to its own low priority queue to prevent it from blocking other jobs.


## [0.13.4] — 2024-09-06

### Fixed

- Fixed a bug preventing the application from starting, when there is no users in the database but a data migration tries to update one.


## [0.13.3] — 2024-09-06

### Added

- Support for miles. To switch to miles, provide `DISTANCE_UNIT` environment variable with value `mi` in the `docker-compose.yml` file. Default value is `km`.

It's recommended to update your stats manually after changing the `DISTANCE_UNIT` environment variable. You can do this by clicking the "Update stats" button on the Stats page.

⚠️IMPORTANT⚠️: All settings are still should be provided in meters. All calculations though will be converted to feets and miles if `DISTANCE_UNIT` is set to `mi`.

```diff
  dawarich_app:
    image: freikin/dawarich:latest
    container_name: dawarich_app
    environment:
      APPLICATION_HOST: "localhost"
      APPLICATION_PROTOCOL: "http"
      APPLICATION_PORT: "3000"
      TIME_ZONE: "UTC"
+     DISTANCE_UNIT: "mi"
  dawarich_sidekiq:
    image: freikin/dawarich:latest
    container_name: dawarich_sidekiq
    environment:
      APPLICATION_HOST: "localhost"
      APPLICATION_PROTOCOL: "http"
      APPLICATION_PORT: "3000"
      TIME_ZONE: "UTC"
+     DISTANCE_UNIT: "mi"
```

### Changed

- Default time range on the map is now 1 day instead of 1 month. It will help you with performance issues if you have a lot of points in the database.


## [0.13.2] — 2024-09-06

### Fixed

- GeoJSON import now correctly imports files with FeatureCollection as a root object

### Changed

- The Points page now have number of points found for provided date range

## [0.13.1] — 2024-09-05

### Added

- `GET /api/v1/health` endpoint to check the health of the application with swagger docs

### Changed

- Ruby version updated to 3.3.4
- Visits suggestion process now will try to merge consecutive visits to the same place into one visit.


## [0.13.0] — 2024-09-03

The GPX and GeoJSON export release

⚠️ BREAKING CHANGES: ⚠️

Default exporting format is now GeoJSON instead of Owntracks-like JSON. This will allow you to use the exported data in other applications that support GeoJSON format. It's also important to highlight, that GeoJSON format does not describe a way to store any time-related data. Dawarich relies on the `timestamp` field in the GeoJSON format to determine the time of the point. The value of the `timestamp` field should be a Unix timestamp in seconds. If you import GeoJSON data that does not have a `timestamp` field, the point will not be imported.

Example of a valid point in GeoJSON format:

```json
{
  "type": "Feature",
  "geometry": {
    "type": "Point",
    "coordinates": [13.350110811262352, 52.51450815]
  },
  "properties": {
    "timestamp": 1725310036
  }
}
```

### Added

- GeoJSON format is now available for exporting data.
- GPX format is now available for exporting data.
- Importing GeoJSON is now available.

### Changed

- Default exporting format is now GeoJSON instead of Owntracks-like JSON. This will allow you to use the exported data in other applications that support GeoJSON format.

### Fixed

- Fixed a bug where the confirmation alert was shown more than once when deleting a point.


## [0.12.3] — 2024-09-02

### Added

- Resource limits to docke-compose.yml file to prevent server overload. Feel free to adjust the limits to your needs.

```yml
deploy:
  resources:
    limits:
      cpus: '0.50'    # Limit CPU usage to 50% of one core
      memory: '2G'    # Limit memory usage to 2GB
```

### Fixed

- Importing geodata from Immich will now not throw an error in the end of the process

### Changed

- A notification about an existing import with the same name will now show the import name
- Export file now also will contain `raw_dat` field for each point. This field contains the original data that was imported to the application.


## [0.12.2] — 2024-08-28

### Added

- `PATCH /api/v1/settings` endpoint to update user settings with swagger docs
- `GET /api/v1/settings` endpoint to get user settings with swagger docs
- Missing `page` and `per_page` query parameters to the `GET /api/v1/points` endpoint swagger docs

### Changed

- Map settings moved to the map itself and are available in the top right corner of the map under the gear icon.


## [0.12.1] — 2024-08-25

### Fixed

- Fixed a bug that prevented data migration from working correctly

## [0.12.0] — 2024-08-25

### The visit suggestion release

1. With this release deployment, data migration will work, starting visits suggestion process for all users.
2. After initial visit suggestion process, new suggestions will be calculated every 24 hours, based on points for last 24 hours.
3. If you have enabled reverse geocoding and (optionally) provided Photon Api Host, Dawarich will try to reverse geocode your visit and suggest specific places you might have visited, such as cafes, restaurants, parks, etc. If reverse geocoding is not enabled, or Photon Api Host is not provided, Dawarich will not try to suggest places but you'll be able to rename the visit yourself.
4. You can confirm or decline the visit suggestion. If you confirm the visit, it will be added to your timeline. If you decline the visit, it will be removed from your timeline. You'll be able to see all your confirmed, declined and suggested visits on the Visits page.


### Added

- A "Map" button to each visit on the Visits page to allow user to see the visit on the map
- Visits suggestion functionality. Read more on that in the release description
- Click on the visit name allows user to rename the visit
- Tabs to the Visits page to allow user to switch between confirmed, declined and suggested visits
- Places page to see and delete places suggested by Dawarich's visit suggestion process
- Importing a file will now trigger the visit suggestion process for the user

## [0.11.2] — 2024-08-22

### Changed

### Fixed

- Dawarich export was failing when attempted to be imported back to Dawarich.
- Imports page with a lot of imports should now load faster.


## [0.11.1] — 2024-08-21

### Changed

- `/api/v1/points` endpoint now returns 100 points by default. You can specify the number of points to return by passing the `per_page` query parameter. Example: `/api/v1/points?per_page=50` will return 50 points. Also, `page` query parameter is now available to paginate the results. Example: `/api/v1/points?per_page=50&page=2` will return the second page of 50 points.

## [0.11.0] — 2024-08-21

### Added

- A user can now trigger the import of their geodata from Immich to Dawarich by clicking the "Import Immich data" button in the Imports page.
- A user can now provide a url and an api key for their Immich instance and then trigger the import of their geodata from Immich to Dawarich. This can be done in the Settings page.

### Changed

- Table columns on the Exports page were reordered to make it more user-friendly.
- Exports are now being named with this pattern: "export_from_dd.mm.yyyy_to_dd.mm.yyyy.json" where "dd.mm.yyyy" is the date range of the export.
- Notification about any error now will include the stacktrace.

## [0.10.0] — 2024-08-20

### Added

- The `api/v1/stats` endpoint to get stats for the user with swagger docs

### Fixed

- Redis and DB containers are now being automatically restarted if they fail. Update your `docker-compose.yml` if necessary

```diff
  services:
  dawarich_redis:
    image: redis:7.0-alpine
    command: redis-server
    networks:
      - dawarich
    volumes:
      - shared_data:/var/shared/redis
+   restart: always
  dawarich_db:
    image: postgres:14.2-alpine
    container_name: dawarich_db
    volumes:
      - db_data:/var/lib/postgresql/data
      - shared_data:/var/shared
    networks:
      - dawarich
    environment:
      POSTGRES_USER: postgres
      POSTGRES_PASSWORD: password
+   restart: always
```


See the [PR](https://github.com/Freika/dawarich/pull/185) or Swagger docs (`/api-docs`) for more information.

## [0.9.12] — 2024-08-15

### Fixed

- Owntracks points are now being saved to the database with the full attributes
- Existing owntracks points also filled with missing data
- Definition of "reverse geocoded points" is now correctly based on the number of points that have full reverse geocoding data instead of the number of points that have only country and city
- Fixed a bug in gpx importing scipt ([thanks, bluemax!](https://github.com/Freika/dawarich/pull/126))

## [0.9.11] — 2024-08-14

### Fixed

- A bug where an attempt to import a Google's Records.json file was failing due to wrong object being passed to a background worker

## [0.9.10] — 2024-08-14

### Added

- PHOTON_API_HOST env variable to set the host of the Photon API. It will allow you to use your own Photon API instance instead of the default one.

## [0.9.9] — 2024-07-30

### Added

- Pagination to exports page
- Pagination to imports page
- GET `/api/v1/points` endpoint to get all points for the user with swagger docs
- DELETE `/api/v1/points/:id` endpoint to delete a single point for the user with swagger docs
- DELETE `/api/v1/areas/:id` swagger docs
- User can now change route opacity in settings
- Points on the Points page can now be ordered by oldest or newest points
- Visits on the Visits page can now be ordered by oldest or newest visits

### Changed

- Point deletion is now being done using an api key instead of CSRF token

### Fixed

- OpenStreetMap layer is now being selected by default in map controls

---

## [0.9.8] — 2024-07-27

### Fixed

- Call to the background job to calculate visits

---

## [0.9.7] — 2024-07-27

### Fixed

- Name of background job to calculate visits

---

## [0.9.6] — 2024-07-27

### Fixed

- Map areas functionality

---

## [0.9.5] — 2024-07-27

### Added

- A possibility to create areas. To create an area, click on the Areas checkbox in map controls (top right corner of the map), then in the top left corner of the map, click on a small circle icon. This will enable draw tool, allowing you to draw an area. When you finish drawing, release the mouse button, and the area will be created. Click on the area, set the name and click "Save" to save the area. You can also delete the area by clicking on the trash icon in the area popup.
- A background job to calculate your visits. This job will calculate your visits based on the areas you've created.
- Visits page. This page will show you all your visits, calculated based on the areas you've created. You can see the date and time of the visit, the area you've visited, and the duration of the visit.
- A possibility to confirm or decline a visit. When you create an area, the visit is not calculated immediately. You need to confirm or decline the visit. You can do this on the Visits page. Click on the visit, then click on the "Confirm" or "Decline" button. If you confirm the visit, it will be added to your timeline. If you decline the visit, it will be removed from your timeline.
- Settings for visit calculation. You can set the minimum time spent in the area to consider it as a visit. This setting can be found in the Settings page.
- POST `/api/v1/areas` and GET `/api/v1/areas` endpoints. You can now create and list your areas via the API.

⚠️ Visits functionality is still in beta. If you find any issues, please let me know. ⚠️

### Fixed

- A route popup now correctly shows distance made in the route, not the distance between first and last points in the route.

---

## [0.9.4] — 2024-07-21

### Added

- A popup being shown when user clicks on a point now contains a link to delete the point. This is useful if you want to delete a point that was imported by mistake or you just want to clean up your data.

### Fixed

- Added `public/imports` and `public/exports` folders to git to prevent errors when exporting data

### Changed

- Some code from `maps_controller.js` was extracted into separate files

---


## [0.9.3] — 2024-07-19

### Added

- Admin flag to the database. Now not only the first user in the system can create new users, but also users with the admin flag set to true. This will make easier introduction of more admin functions in the future.

### Fixed

- Route hover distance is now being rendered in kilometers, not in meters, if route distance is more than 1 km.

---

## [0.9.2] — 2024-07-19

### Fixed

- Hover over a route does not move map anymore and shows the route tooltip where user hovers over the route, not at the end of the route. Click on route now will move the map to include the whole route.

---

## [0.9.1] — 2024-07-12

### Fixed

- Fixed a bug where total reverse geocoded points were calculated based on number of *imported* points that are reverse geocoded, not on the number of *total* reverse geocoded points.

---

## [0.9.0] — 2024-07-12

### Added

- Background jobs page. You can find it in Settings -> Background Jobs.
- Queue clearing buttons. You can clear all jobs in the queue.
- Reverse geocoding restart button. You can restart the reverse geocoding process for all of your points.
- Reverse geocoding continue button. Click on this button will start reverse geocoding process only for points that were not processed yet.
- A lot more data is now being saved in terms of reverse geocoding process. It will be used in the future to create more insights about your data.

### Changed

- Point reference to a user is no longer optional. It should not cause any problems, but if you see any issues, please let me know.
- ⚠️ Calculation of total reverse geocoded points was changed. ⚠️ Previously, the reverse geocoding process was recording only country and city for each point. Now, it records all the data that was received from the reverse geocoding service. This means that the total number of reverse geocoded points will be different from the previous one. It is recommended to restart the reverse geocoding process to get this data for all your existing points. Below you can find an example of what kind of data is being saved to your Dawarich database:

```json
{
  "place_id": 127850637,
  "licence": "Data © OpenStreetMap contributors, ODbL 1.0. http://osm.org/copyright",
  "osm_type": "way",
  "osm_id": 718035022,
  "lat": "52.51450815",
  "lon": "13.350110811262352",
  "class": "historic",
  "type": "monument",
  "place_rank": 30,
  "importance": 0.4155071896625501,
  "addresstype": "historic",
  "name": "Victory Column",
  "display_name": "Victory Column, Großer Stern, Botschaftsviertel, Tiergarten, Mitte, Berlin, 10785, Germany",
  "address": {
    "historic": "Victory Column",
    "road": "Großer Stern",
    "neighbourhood": "Botschaftsviertel",
    "suburb": "Tiergarten",
    "borough": "Mitte",
    "city": "Berlin",
    "ISO3166-2-lvl4": "DE-BE",
    "postcode": "10785",
    "country": "Germany",
    "country_code": "de"
  },
  "boundingbox": [
    "52.5142449",
    "52.5147775",
    "13.3496725",
    "13.3505485"
  ]
}
```

---

## [0.8.7] — 2024-07-09

### Changed

- Added a logging config to the `docker-compose.yml` file to prevent logs from overflowing the disk. Now logs are being rotated and stored in the `log` folder in the root of the application. You can find usage example in the the repository's `docker-compose.yml` [file](https://github.com/Freika/dawarich/blob/master/docker-compose.yml#L50). Make sure to add this config to both `dawarich_app` and `dawarich_sidekiq` services.

```yaml
  logging:
      driver: "json-file"
      options:
        max-size: "100m"
        max-file: "5"
```

### Fixed

- Visiting notifications page now marks this notifications as read

---

## [0.8.6] — 2024-07-08

### Added

- Guide on how to setup a reverse proxy for Dawarich in the `docs/how_to_setup_reverse_proxy.md` file. This guide explains how to set up a reverse proxy for Dawarich using Nginx and Apache2.

### Removed

- `MAP_CENTER` env var from the `docker-compose.yml` file. This variable was used to set the default center of the map, but it is not needed anymore, as the map center is now hardcoded in the application. ⚠️ Feel free to remove this variable from your `docker-compose.yml` file. ⚠️

### Fixed

- Fixed a bug where Overland batch payload was not being processed due to missing coordinates in the payload. Now, if the coordinates are missing, the single point is skipped and the rest are being processed.

---

## [0.8.5] — 2024-07-08

### Fixed

- Set `'localhost'` string as a default value for `APPLICATION_HOSTS` environment variable in the `docker-compose.yml` file instead of an array. This is necessary to prevent errors when starting the application.

---

## [0.8.4] — 2024-07-08

### Added

- Support for multiple hosts. Now you can specify the host of the application by setting the `APPLICATION_HOSTS` (note plural form) environment variable in the `docker-compose.yml` file. Example:

```yaml
  dawarich_app:
    image: freikin/dawarich:latest
    container_name: dawarich_app
    environment:
      APPLICATION_HOSTS: "yourhost.com,www.yourhost.com,127.0.0.1"
```

Note, there should be no protocol prefixes in the `APPLICATION_HOSTS` variable, only the hostnames.

⚠️ It would also be better to migrate your current `APPLICATION_HOST` to `APPLICATION_HOSTS` to avoid any issues in the future, as `APPLICATION_HOST` will be deprecated in the nearest future. ⚠️

- Support for HTTPS. Now you can specify the protocol of the application by setting the `APPLICATION_PROTOCOL` environment variable in the `docker-compose.yml` file. Default value is `http` Example:

```yaml
  dawarich_app:
    image: freikin/dawarich:latest
    container_name: dawarich_app
    environment:
      APPLICATION_PROTOCOL: "https"
```

### Fixed

- Support for a `location-history.json` file from Google Takeout. It turned out, this file could contain not only an object with location data history, but also an array of objects with location data history. Now Dawarich can handle both cases and import the data correctly.


---

## [0.8.3] — 2024-07-03

### Added

- Notifications system. Now you will receive a notification when an import or export is finished, when stats update is completed and if any error occurs during any of these processes. Notifications are displayed in the top right corner of the screen and are stored in the database. You can see all your notifications on the Notifications page.
- Swagger API docs for `/api/v1/owntracks/points`. You can find the API docs at `/api-docs`.

---

## [0.8.2] — 2024-06-30

### Added

- Google Takeout geodata, taken from a [mobile devise](https://support.google.com/maps/thread/264641290/export-full-location-timeline-data-in-json-or-similar-format-in-the-new-version-of-timeline?hl=en), is now fully supported and can be imported to the Dawarich. The import process is the same as for other kinds of files, just select the JSON file and choose "Google Phone Takeout" as a source.

### Fixed

- Fixed a bug where an imported point was not being saved to the database if a point with the same timestamp and already existed in the database even if it was other user's point.

---

## [0.8.1] — 2024-06-30

### Added

- First user in the system can now create new users from the Settings page. This is useful for creating new users without the need to enable registrations. Default password for new users is `password`.

### Changed

- Registrations are now disabled by default. On the initial setup, a default user with email `user@domain.com` and password `password` is created. You can change the password in the Settings page.
- On the Imports page, now you can see the real number of points imported. Previously, this number might have not reflect the real number of points imported.

---

## [0.8.0] — 2024-06-25

### Added

- New Settings page to change Dawarich settings.
- New "Fog of War" toggle on the map controls.
- New "Fog of War meters" field in Settings. This field allows you to set the radius in meters around the point to be shown on the map. The map outside of this radius will be covered with a fog of war.

### Changed

- Order of points on Points page is now descending by timestamp instead of ascending.

---

## [0.7.1] — 2024-06-20

In new Settings page you can now change the following settings:

- Maximum distance between two points to consider them as one route
- Maximum time between two points to consider them as one route

### Added

- New Settings page to change Dawarich settings.

### Changed

- Settings link in user menu now redirects to the new Settings page.
- Old settings page is now available undeer Account link in user menu.

---

## [0.7.0] — 2024-06-19

## The GPX MVP Release

This release introduces support for GPX files to be imported. Now you can import GPX files from your devices to Dawarich. The import process is the same as for other kinds of files, just select the GPX file instead and choose "gpx" as a source. Both single-segmented and multi-segmented GPX files are supported.

⚠️ BREAKING CHANGES: ⚠️

- `/api/v1/points` endpoint is removed. Please use `/api/v1/owntracks/points` endpoint to upload your points from OwnTracks mobile app instead.

### Added

- Support for GPX files to be imported.

### Changed

- Couple of unnecessary params were hidden from route popup and now can be shown using `?debug=true` query parameter. This is useful for debugging purposes.

### Removed

- `/exports/download` endpoint is removed. Now you can download your exports directly from the Exports page.
- `/api/v1/points` endpoint is removed.

---

## [0.6.4] — 2024-06-18

### Added

- A link to Dawarich's website in the footer. It ain't much, but it's honest work.

### Fixed

- Fixed version badge in the navbar. Now it will show the correct version of the application.

### Changed

- Default map center location was changed.

---

## [0.6.3] — 2024-06-14

⚠️ IMPORTANT: ⚠️

Please update your `docker-compose.yml` file to include the following changes:

```diff
  dawarich_sidekiq:
    image: freikin/dawarich:latest
    container_name: dawarich_sidekiq
    volumes:
      - gem_cache:/usr/local/bundle/gems
+     - public:/var/app/public
```

### Added

- Added a line with public volume to sidekiq's docker-compose service to allow sidekiq process to write to the public folder

### Fixed

- Fixed a bug where the export file was not being created in the public folder

---

## [0.6.2] — 2024-06-14

This is a debugging release. No changes were made to the application.

---

## [0.6.0] — 2024-06-12

### Added

- Exports page to list existing exports download them or delete them

### Changed

- Exporting process now is done in the background, so user can close the browser tab and come back later to download the file. The status of the export can be checked on the Exports page.

ℹ️ Deleting Export file will only delete the file, not the points in the database. ℹ️

⚠️ BREAKING CHANGES: ⚠️

Volume, exposed to the host machine for placing files to import was changed. See the changes below.

Path for placing files to import was changed from `tmp/imports` to `public/imports`.

```diff
  ...

  dawarich_app:
    image: freikin/dawarich:latest
    container_name: dawarich_app
    volumes:
      - gem_cache:/usr/local/bundle/gems
-     - tmp:/var/app/tmp
+     - public:/var/app/public/imports

  ...
```

```diff
  ...

volumes:
  db_data:
  gem_cache:
  shared_data:
- tmp:
+ public:
```

---

## [0.5.3] — 2024-06-10

### Added

- A data migration to remove points with 0.0, 0.0 coordinates. This is necessary to prevent errors when calculating distance in Stats page.

### Fixed

- Reworked code responsible for importing "Records.json" file from Google Takeout. Now it is more reliable and faster, and should not throw as many errors as before.

---

## [0.5.2] — 2024-06-08

### Added

- Test version of google takeout importing service for exports from users' phones

---

## [0.5.1] — 2024-06-07

### Added

- Background jobs concurrency now can be set with `BACKGROUND_PROCESSING_CONCURRENCY` env variable in `docker-compose.yml` file. Default value is 10.
- Hand-made favicon

### Changed

- Change minutes to days and hours on route popup

### Fixed

- Improved speed of "Stats" page loading by removing unnecessary queries

---

## [0.5.0] — 2024-05-31

### Added

- New buttons to quickly move to today's, yesterday's and 7 days data on the map
- "Download JSON" button to points page
- For debugging purposes, now user can use `?meters_between_routes=500` and `?minutes_between_routes=60` query parameters to set the distance and time between routes to split them on the map. This is useful to understand why routes might not be connected on the map.
- Added scale indicator to the map

### Changed

- Removed "Your data" page as its function was replaced by "Download JSON" button on the points page
- Hovering over a route now also shows time and distance to next route as well as time and distance to previous route. This allows user to understand why routes might not be connected on the map.

---

## [0.4.3] — 2024-05-30

### Added

- Now user can hover on a route and see when it started, when it ended and how much time it took to travel

### Fixed

- Timestamps in export form are now correctly assigned from the first and last points tracked by the user
- Routes are now being split based both on distance and time. If the time between two consecutive points is more than 60 minutes, the route is split into two separate routes. This improves visibility of the routes on the map.

---

## [0.4.2] — 2024-05-29

### Changed

- Routes are now being split into separate one. If distance between two consecutive points is more than 500 meters, the route is split into two separate routes. This improves visibility of the routes on the map.
- Background jobs concurrency is increased from 5 to 10 to speed up the processing of the points.

### Fixed

- Point data, accepted from OwnTracks and Overland, is now being checked for duplicates. If a point with the same timestamp and coordinates already exists in the database, it will not be saved.

---
## [0.4.1] — 2024-05-25

### Added

- Heatmap layer on the map to show the density of points

---

## [0.4.0] — 2024-05-25

**BREAKING CHANGES**:

- `/api/v1/points` is still working, but will be **deprecated** in nearest future. Please use `/api/v1/owntracks/points` instead.
- All existing points recorded directly to the database via Owntracks or Overland will be attached to the user with id 1.

### Added

- Each user now have an api key, which is required to make requests to the API. You can find your api key in your profile settings.
- You can re-generate your api key in your profile settings.
- In your user profile settings you can now see the instructions on how to use the API with your api key for both OwnTracks and Overland.
- Added docs on how to use the API with your api key. Refer to `/api-docs` for more information.
- `POST /api/v1/owntracks/points` endpoint.
- Points are now being attached to a user directly, so you can only see your own points and no other users of your applications can see your points.

### Changed

- `/api/v1/overland/batches` endpoint now requires an api key to be passed in the url. You can find your api key in your profile settings.
- All existing points recorded directly to the database will be attached to the user with id 1.
- All stats and maps are now being calculated and rendered based on the user's points only.
- Default `TIME_ZONE` environment variable is now set to 'UTC' in the `docker-compose.yml` file.

### Fixed

- Fixed a bug where marker on the map was rendering timestamp without considering the timezone.

---

## [0.3.2] — 2024-05-23

### Added

- Docker volume for importing Google Takeout data to the application

### Changed

- Instruction on how to import Google Takeout data to the application

---

## [0.3.1] — 2024-05-23

### Added

- Instruction on how to import Google Takeout data to the application

---

## [0.3.0] — 2024-05-23

### Added

- Add Points page to display all the points as a table with pagination to allow users to delete points
- Sidekiq web interface to monitor background jobs is now available at `/sidekiq`
- Now you can choose a date range of points to be exported

---

## [0.2.6] — 2024-05-23

### Fixed

- Stop selecting `raw_data` column during requests to `imports` and `points` tables to improve performance.

### Changed

- Rename PointsController to MapController along with all the views and routes

### Added

- Add Points page to display all the points as a table with pagination to allow users to delete points

---

## [0.2.5] — 2024-05-21

### Fixed

- Stop ignoring `raw_data` column during requests to `imports` and `points` tables. This was preventing points from being created.

---

## [0.2.4] — 2024-05-19

### Added

- In right sidebar you can now see the total amount of geopoints aside of kilometers traveled

### Fixed

- Improved overall performance if the application by ignoring `raw_data` column during requests to `imports` and `points` tables.

---


## [0.2.3] — 2024-05-18

### Added

- Now you can import `records.json` file from your Google Takeout archive, not just Semantic History Location JSON files. The import process is the same as for Semantic History Location JSON files, just select the `records.json` file instead and choose "google_records" as a source.

---


## [0.2.2] — 2024-05-18

### Added

- Swagger docs, can be found at `https:<your-host>/api-docs`

---

## [0.2.1] — 2024-05-18

### Added

- Cities, visited by user and listed in right sidebar now also have an active link to a date they were visited

### Fixed

- Dark/light theme switcher in navbar is now being saved in user settings, so it persists between sessions

---

## [0.2.0] — 2024-05-05

*Breaking changes:*

This release changes how Dawarich handles a city visit threshold. Previously, the `MINIMUM_POINTS_IN_CITY` environment variable was used to determine the minimum *number of points* in a city to consider it as visited. Now, the `MIN_MINUTES_SPENT_IN_CITY` environment variable is used to determine the minimum *minutes* between two points to consider them as visited the same city.

The logic behind this is the following: if you have a lot of points in a city, it doesn't mean you've spent a lot of time there, especially if your OwnTracks app was in "Move" mode. So, it's better to consider the time spent in a city rather than the number of points.

In your docker-compose.yml file, you need to replace the `MINIMUM_POINTS_IN_CITY` environment variable with `MIN_MINUTES_SPENT_IN_CITY`. The default value is `60`, in minutes.

---

## [0.1.9] — 2024-04-25

### Added

- A test for CheckAppVersion service class

### Changed

- Replaced ActiveStorage with Shrine for file uploads

### Fixed

- `ActiveStorage::FileNotFoundError` error when uploading export files

---

## [0.1.8.1] — 2024-04-21

### Changed

- Set Redis as default cache store

### Fixed

- Consider timezone when parsing datetime params in points controller
- Add rescue for check version service class

---

## [0.1.8] — 2024-04-21

### Added

- Application version badge to the navbar with check for updates button
- Npm dependencies install to Github build workflow
- Footer

### Changed

- Disabled map points rendering by default to improve performance on big datasets

---

## [0.1.7] — 2024-04-17

### Added

- Map controls to toggle polylines and points visibility

### Changed

- Added content padding for mobile view
- Fixed stat card layout for mobile view

---

## [0.1.6.3] — 2024-04-07

### Changed

- Removed strong_params from POST /api/v1/points

---

## [0.1.6.1] — 2024-04-06

### Fixed

- `ActiveStorage::FileNotFoundError: ActiveStorage::FileNotFoundError` error when uploading export files

---

## [0.1.6] — 2024-04-06

You can now use [Overland](https://overland.p3k.app/) mobile app to track your location.

### Added

- Overland API endpoint (POST /api/v1/overland/batches)

### Changed

### Fixed

---

## [0.1.5] — 2024-04-05

You can now specify the host of the application by setting the `APPLICATION_HOST` environment variable in the `docker-compose.yml` file.

### Added

- Added version badge to navbar
- Added APPLICATION_HOST environment variable to docker-compose.yml to allow user to specify the host of the application
- Added CHANGELOG.md to keep track of changes

### Changed

- Specified gem version in Docker entrypoint

### Fixed<|MERGE_RESOLUTION|>--- conflicted
+++ resolved
@@ -4,7 +4,6 @@
 The format is based on [Keep a Changelog](http://keepachangelog.com/)
 and this project adheres to [Semantic Versioning](http://semver.org/).
 
-<<<<<<< HEAD
 # 0.24.0 - 2025-02-09
 
 ## Points speed units
@@ -46,13 +45,6 @@
 - After deleting one point from the map, other points can now be deleted as well. #723 #678
 - Fixed a bug where export file was not being deleted from the server after it was deleted. #808
 - After an area was drawn on the map, a popup is now being shown to allow user to provide a name and save the area. #740
-=======
-## 0.23.7 - 2025-02-06
->>>>>>> 147e0017
-
-### Added
-
-- `X-Dawarich-Version` header to the `GET /api/v1/health` endpoint response. #800
 
 # 0.23.6 - 2025-02-06
 
