--- conflicted
+++ resolved
@@ -67,10 +67,7 @@
 - `rake points:migrate_to_lonlat` task now also reindexes the points table.
 - Fixed filling `lonlat` column for old places after reverse geocoding.
 - Deleting an import now correctly recalculates stats.
-<<<<<<< HEAD
-=======
 - Datetime across the app is now being displayed in human readable format, i.e 26 Dec 2024, 13:49. Hover over the datetime to see the ISO 8601 timestamp.
->>>>>>> a678c3ba
 
 
 # 0.25.3 - 2025-03-22
