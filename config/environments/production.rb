--- conflicted
+++ resolved
@@ -1,8 +1,5 @@
-<<<<<<< HEAD
-=======
 # frozen_string_literal: true
 
->>>>>>> 0eaa67c5
 require 'active_support/core_ext/integer/time'
 
 Rails.application.configure do
@@ -62,17 +59,10 @@
   # Force all access to the app over SSL, use Strict-Transport-Security, and use secure cookies.
   config.force_ssl = ENV.fetch('APPLICATION_PROTOCOL', 'http').downcase == 'https'
 
-<<<<<<< HEAD
-  # Log to STDOUT by default
-  config.logger = ActiveSupport::Logger.new(STDOUT)
-                                       .tap  { |logger| logger.formatter = ::Logger::Formatter.new }
-                                       .then { |logger| ActiveSupport::TaggedLogging.new(logger) }
-=======
   # Direct logs to STDOUT
   config.logger = Logger.new($stdout)
   config.lograge.enabled = true
   config.lograge.formatter = Lograge::Formatters::Json.new
->>>>>>> 0eaa67c5
 
   # Prepend all log lines with the following tags.
   config.log_tags = [:request_id]
@@ -113,15 +103,8 @@
   # ]
   # Skip DNS rebinding protection for the default health check endpoint.
   # config.host_authorization = { exclude: ->(request) { request.path == "/up" } }
-<<<<<<< HEAD
-
-  hosts = ENV.fetch('APPLICATION_HOSTS', 'localhost').split(',')
-  config.action_mailer.default_url_options = { host: hosts[0], port: 3000 }
-  config.hosts << hosts
-=======
   hosts = ENV.fetch('APPLICATION_HOSTS', 'localhost').split(',')
 
   config.action_mailer.default_url_options = { host: hosts.first, port: 3000 }
   config.hosts.concat(hosts) if hosts.present?
->>>>>>> 0eaa67c5
 end