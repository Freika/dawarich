# frozen_string_literal: true

class DawarichSettings
  class << self
    def reverse_geocoding_enabled?
      @reverse_geocoding_enabled ||= photon_enabled? || geoapify_enabled? || nominatim_enabled?
    end

    def photon_enabled?
      @photon_enabled ||= PHOTON_API_HOST.present?
    end

    def photon_uses_komoot_io?
      @photon_uses_komoot_io ||= PHOTON_API_HOST == 'photon.komoot.io'
    end

    def geoapify_enabled?
      @geoapify_enabled ||= GEOAPIFY_API_KEY.present?
    end

<<<<<<< HEAD
    def prometheus_exporter_enabled?
      @prometheus_exporter_enabled ||=
        ENV['PROMETHEUS_EXPORTER_ENABLED'].to_s == 'true' &&
        ENV['PROMETHEUS_EXPORTER_HOST'].present? &&
        ENV['PROMETHEUS_EXPORTER_PORT'].present?
=======
    def nominatim_enabled?
      @nominatim_enabled ||= NOMINATIM_API_HOST.present?
    end

    def meters_between_tracks
      @meters_between_tracks ||= 300
    end

    def minutes_between_tracks
      @minutes_between_tracks ||= 20
>>>>>>> 0eaa67c5
    end
  end
end<|MERGE_RESOLUTION|>--- conflicted
+++ resolved
@@ -18,24 +18,15 @@
       @geoapify_enabled ||= GEOAPIFY_API_KEY.present?
     end
 
-<<<<<<< HEAD
     def prometheus_exporter_enabled?
       @prometheus_exporter_enabled ||=
         ENV['PROMETHEUS_EXPORTER_ENABLED'].to_s == 'true' &&
         ENV['PROMETHEUS_EXPORTER_HOST'].present? &&
         ENV['PROMETHEUS_EXPORTER_PORT'].present?
-=======
+    end
+
     def nominatim_enabled?
       @nominatim_enabled ||= NOMINATIM_API_HOST.present?
     end
-
-    def meters_between_tracks
-      @meters_between_tracks ||= 300
-    end
-
-    def minutes_between_tracks
-      @minutes_between_tracks ||= 20
->>>>>>> 0eaa67c5
-    end
   end
 end