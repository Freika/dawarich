--- conflicted
+++ resolved
@@ -52,10 +52,6 @@
 gem 'sprockets-rails'
 gem 'stackprof'
 gem 'stimulus-rails'
-<<<<<<< HEAD
-gem 'strong_migrations', '>= 2.4.0'
-=======
->>>>>>> cfe5a77a
 gem 'tailwindcss-rails', '= 3.3.2'
 gem 'turbo-rails', '>= 2.0.17'
 gem 'tzinfo-data', platforms: %i[mingw mswin x64_mingw jruby]
