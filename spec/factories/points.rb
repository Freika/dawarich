--- conflicted
+++ resolved
@@ -23,15 +23,12 @@
     raw_data        { '' }
     tracker_id      { 'MyString' }
     import_id       { '' }
-<<<<<<< HEAD
-=======
     city            { nil }
     country         { nil }
     reverse_geocoded_at { nil }
     course          { nil }
     course_accuracy { nil }
     external_track_id { nil }
->>>>>>> 14912868
     user
 
     trait :with_known_location do
