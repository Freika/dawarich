GEM
  remote: https://rubygems.org/
  specs:
    actioncable (7.1.3.3)
      actionpack (= 7.1.3.3)
      activesupport (= 7.1.3.3)
      nio4r (~> 2.0)
      websocket-driver (>= 0.6.1)
      zeitwerk (~> 2.6)
    actionmailbox (7.1.3.3)
      actionpack (= 7.1.3.3)
      activejob (= 7.1.3.3)
      activerecord (= 7.1.3.3)
      activestorage (= 7.1.3.3)
      activesupport (= 7.1.3.3)
      mail (>= 2.7.1)
      net-imap
      net-pop
      net-smtp
    actionmailer (7.1.3.3)
      actionpack (= 7.1.3.3)
      actionview (= 7.1.3.3)
      activejob (= 7.1.3.3)
      activesupport (= 7.1.3.3)
      mail (~> 2.5, >= 2.5.4)
      net-imap
      net-pop
      net-smtp
      rails-dom-testing (~> 2.2)
    actionpack (7.1.3.3)
      actionview (= 7.1.3.3)
      activesupport (= 7.1.3.3)
      nokogiri (>= 1.8.5)
      racc
      rack (>= 2.2.4)
      rack-session (>= 1.0.1)
      rack-test (>= 0.6.3)
      rails-dom-testing (~> 2.2)
      rails-html-sanitizer (~> 1.6)
    actiontext (7.1.3.3)
      actionpack (= 7.1.3.3)
      activerecord (= 7.1.3.3)
      activestorage (= 7.1.3.3)
      activesupport (= 7.1.3.3)
      globalid (>= 0.6.0)
      nokogiri (>= 1.8.5)
    actionview (7.1.3.3)
      activesupport (= 7.1.3.3)
      builder (~> 3.1)
      erubi (~> 1.11)
      rails-dom-testing (~> 2.2)
      rails-html-sanitizer (~> 1.6)
    activejob (7.1.3.3)
      activesupport (= 7.1.3.3)
      globalid (>= 0.3.6)
    activemodel (7.1.3.3)
      activesupport (= 7.1.3.3)
    activerecord (7.1.3.3)
      activemodel (= 7.1.3.3)
      activesupport (= 7.1.3.3)
      timeout (>= 0.4.0)
    activestorage (7.1.3.3)
      actionpack (= 7.1.3.3)
      activejob (= 7.1.3.3)
      activerecord (= 7.1.3.3)
      activesupport (= 7.1.3.3)
      marcel (~> 1.0)
    activesupport (7.1.3.3)
      base64
      bigdecimal
      concurrent-ruby (~> 1.0, >= 1.0.2)
      connection_pool (>= 2.2.5)
      drb
      i18n (>= 1.6, < 2)
      minitest (>= 5.1)
      mutex_m
      tzinfo (~> 2.0)
    addressable (2.8.6)
      public_suffix (>= 2.0.2, < 6.0)
    ast (2.4.2)
    attr_extras (7.1.0)
    base64 (0.2.0)
    bcrypt (3.1.20)
    bigdecimal (3.1.8)
    bootsnap (1.18.3)
      msgpack (~> 1.2)
    builder (3.3.0)
    byebug (11.1.3)
    chartkick (5.0.7)
    coderay (1.1.3)
    concurrent-ruby (1.3.3)
    connection_pool (2.4.1)
    content_disposition (1.0.0)
    crack (1.0.0)
      bigdecimal
      rexml
    crass (1.0.6)
    csv (3.3.0)
    data_migrate (9.4.0)
      activerecord (>= 6.1)
      railties (>= 6.1)
    date (3.3.4)
    debug (1.9.2)
      irb (~> 1.10)
      reline (>= 0.3.8)
    devise (4.9.4)
      bcrypt (~> 3.0)
      orm_adapter (~> 0.1)
      railties (>= 4.1.0)
      responders
      warden (~> 1.2.3)
    diff-lcs (1.5.1)
    docile (1.4.0)
    dotenv (3.1.2)
    dotenv-rails (3.1.2)
      dotenv (= 3.1.2)
      railties (>= 6.1)
    down (5.4.2)
      addressable (~> 2.8)
    drb (2.2.1)
    erubi (1.12.0)
    et-orbi (1.2.11)
      tzinfo
    factory_bot (6.4.6)
      activesupport (>= 5.0.0)
    factory_bot_rails (6.4.3)
      factory_bot (~> 6.4)
      railties (>= 5.0.0)
    fakeredis (0.1.4)
    ffaker (2.23.0)
    foreman (0.88.1)
    fugit (1.10.1)
      et-orbi (~> 1, >= 1.2.7)
      raabro (~> 1.4)
    geocoder (1.8.3)
      base64 (>= 0.1.0)
      csv (>= 3.0.0)
    globalid (1.2.1)
      activesupport (>= 6.1)
    hashdiff (1.1.0)
    i18n (1.14.5)
      concurrent-ruby (~> 1.0)
    importmap-rails (2.0.1)
      actionpack (>= 6.0.0)
      activesupport (>= 6.0.0)
      railties (>= 6.0.0)
    io-console (0.7.2)
    irb (1.13.1)
      rdoc (>= 4.0.0)
      reline (>= 0.4.2)
    json (2.7.2)
    json-schema (4.3.0)
      addressable (>= 2.8)
    language_server-protocol (3.17.0.3)
    loofah (2.22.0)
      crass (~> 1.0.2)
      nokogiri (>= 1.12.0)
    mail (2.8.1)
      mini_mime (>= 0.1.1)
      net-imap
      net-pop
      net-smtp
    marcel (1.0.4)
    method_source (1.0.0)
    mini_mime (1.1.5)
    minitest (5.23.1)
    msgpack (1.7.2)
    mutex_m (0.2.0)
    net-imap (0.4.11)
      date
      net-protocol
    net-pop (0.1.2)
      net-protocol
    net-protocol (0.2.2)
      timeout
    net-smtp (0.5.0)
      net-protocol
    nio4r (2.7.3)
    nokogiri (1.16.5-aarch64-linux)
      racc (~> 1.4)
    nokogiri (1.16.5-arm-linux)
      racc (~> 1.4)
    nokogiri (1.16.5-arm64-darwin)
      racc (~> 1.4)
    nokogiri (1.16.5-x86-linux)
      racc (~> 1.4)
    nokogiri (1.16.5-x86_64-darwin)
      racc (~> 1.4)
    nokogiri (1.16.5-x86_64-linux)
      racc (~> 1.4)
    oj (3.16.4)
      bigdecimal (>= 3.0)
    optimist (3.1.0)
    orm_adapter (0.5.0)
    parallel (1.24.0)
    parser (3.3.1.0)
      ast (~> 2.4.1)
      racc
    patience_diff (1.2.0)
      optimist (~> 3.0)
    pg (1.5.6)
    pry (0.14.2)
      coderay (~> 1.1)
      method_source (~> 1.0)
    pry-byebug (3.10.1)
      byebug (~> 11.0)
      pry (>= 0.13, < 0.15)
    pry-rails (0.3.9)
      pry (>= 0.10.4)
    psych (5.1.2)
      stringio
    public_suffix (5.0.5)
    puma (6.4.2)
      nio4r (~> 2.0)
    pundit (2.3.2)
      activesupport (>= 3.0.0)
    raabro (1.4.0)
    racc (1.8.0)
    rack (3.0.11)
    rack-session (2.0.0)
      rack (>= 3.0.0)
    rack-test (2.1.0)
      rack (>= 1.3)
    rackup (2.1.0)
      rack (>= 3)
      webrick (~> 1.8)
    rails (7.1.3.3)
      actioncable (= 7.1.3.3)
      actionmailbox (= 7.1.3.3)
      actionmailer (= 7.1.3.3)
      actionpack (= 7.1.3.3)
      actiontext (= 7.1.3.3)
      actionview (= 7.1.3.3)
      activejob (= 7.1.3.3)
      activemodel (= 7.1.3.3)
      activerecord (= 7.1.3.3)
      activestorage (= 7.1.3.3)
      activesupport (= 7.1.3.3)
      bundler (>= 1.15.0)
      railties (= 7.1.3.3)
    rails-dom-testing (2.2.0)
      activesupport (>= 5.0.0)
      minitest
      nokogiri (>= 1.6)
    rails-html-sanitizer (1.6.0)
      loofah (~> 2.21)
      nokogiri (~> 1.14)
    railties (7.1.3.3)
      actionpack (= 7.1.3.3)
      activesupport (= 7.1.3.3)
      irb
      rackup (>= 1.0.0)
      rake (>= 12.2)
      thor (~> 1.0, >= 1.2.2)
      zeitwerk (~> 2.6)
    rainbow (3.1.1)
    rake (13.2.1)
    rdoc (6.7.0)
      psych (>= 4.0.0)
    redis (5.2.0)
      redis-client (>= 0.22.0)
    redis-client (0.22.1)
      connection_pool
    regexp_parser (2.9.2)
    reline (0.5.8)
      io-console (~> 0.5)
    responders (3.1.1)
      actionpack (>= 5.2)
      railties (>= 5.2)
    rexml (3.2.8)
      strscan (>= 3.0.9)
    rspec-core (3.13.0)
      rspec-support (~> 3.13.0)
    rspec-expectations (3.13.0)
      diff-lcs (>= 1.2.0, < 2.0)
      rspec-support (~> 3.13.0)
    rspec-mocks (3.13.0)
      diff-lcs (>= 1.2.0, < 2.0)
      rspec-support (~> 3.13.0)
    rspec-rails (6.1.2)
      actionpack (>= 6.1)
      activesupport (>= 6.1)
      railties (>= 6.1)
      rspec-core (~> 3.13)
      rspec-expectations (~> 3.13)
      rspec-mocks (~> 3.13)
      rspec-support (~> 3.13)
    rspec-support (3.13.1)
    rswag-api (2.13.0)
      activesupport (>= 3.1, < 7.2)
      railties (>= 3.1, < 7.2)
    rswag-specs (2.13.0)
      activesupport (>= 3.1, < 7.2)
      json-schema (>= 2.2, < 5.0)
      railties (>= 3.1, < 7.2)
      rspec-core (>= 2.14)
    rswag-ui (2.13.0)
      actionpack (>= 3.1, < 7.2)
      railties (>= 3.1, < 7.2)
    rubocop (1.63.5)
      json (~> 2.3)
      language_server-protocol (>= 3.17.0)
      parallel (~> 1.10)
      parser (>= 3.3.0.2)
      rainbow (>= 2.2.2, < 4.0)
      regexp_parser (>= 1.8, < 3.0)
      rexml (>= 3.2.5, < 4.0)
      rubocop-ast (>= 1.31.1, < 2.0)
      ruby-progressbar (~> 1.7)
      unicode-display_width (>= 2.4.0, < 3.0)
    rubocop-ast (1.31.3)
      parser (>= 3.3.1.0)
    rubocop-rails (2.25.0)
      activesupport (>= 4.2.0)
      rack (>= 1.1)
      rubocop (>= 1.33.0, < 2.0)
      rubocop-ast (>= 1.31.1, < 2.0)
    ruby-progressbar (1.13.0)
    shoulda-matchers (6.2.0)
      activesupport (>= 5.2.0)
    shrine (3.6.0)
      content_disposition (~> 1.0)
      down (~> 5.1)
    sidekiq (7.2.4)
      concurrent-ruby (< 2)
      connection_pool (>= 2.3.0)
      rack (>= 2.2.4)
      redis-client (>= 0.19.0)
    sidekiq-cron (1.12.0)
      fugit (~> 1.8)
      globalid (>= 1.0.1)
      sidekiq (>= 6)
    simplecov (0.22.0)
      docile (~> 1.1)
      simplecov-html (~> 0.11)
      simplecov_json_formatter (~> 0.1)
    simplecov-html (0.12.3)
    simplecov_json_formatter (0.1.4)
    sprockets (4.2.1)
      concurrent-ruby (~> 1.0)
      rack (>= 2.2.4, < 4)
    sprockets-rails (3.5.1)
      actionpack (>= 6.1)
      activesupport (>= 6.1)
      sprockets (>= 3.0.0)
    stimulus-rails (1.3.3)
      railties (>= 6.0.0)
    stringio (3.1.0)
    strscan (3.1.0)
    super_diff (0.12.1)
      attr_extras (>= 6.2.4)
      diff-lcs
      patience_diff
    tailwindcss-rails (2.6.1)
      railties (>= 7.0.0)
    tailwindcss-rails (2.6.1-aarch64-linux)
      railties (>= 7.0.0)
    tailwindcss-rails (2.6.1-arm-linux)
      railties (>= 7.0.0)
    tailwindcss-rails (2.6.1-arm64-darwin)
      railties (>= 7.0.0)
    tailwindcss-rails (2.6.1-x86_64-darwin)
      railties (>= 7.0.0)
    tailwindcss-rails (2.6.1-x86_64-linux)
      railties (>= 7.0.0)
    thor (1.3.1)
    timeout (0.4.1)
    turbo-rails (2.0.5)
      actionpack (>= 6.0.0)
      activejob (>= 6.0.0)
      railties (>= 6.0.0)
    tzinfo (2.0.6)
      concurrent-ruby (~> 1.0)
    unicode-display_width (2.5.0)
    warden (1.2.9)
      rack (>= 2.0.9)
    webmock (3.23.1)
      addressable (>= 2.8.0)
      crack (>= 0.3.2)
      hashdiff (>= 0.4.0, < 2.0.0)
    webrick (1.8.1)
    websocket-driver (0.7.6)
      websocket-extensions (>= 0.1.0)
    websocket-extensions (0.1.5)
<<<<<<< HEAD
    will_paginate (4.0.1)
    zeitwerk (2.6.14)
=======
    will_paginate (4.0.0)
    zeitwerk (2.6.15)
>>>>>>> 1abed5af

PLATFORMS
  aarch64-linux
  arm-linux
  arm64-darwin
  x86-linux
  x86_64-darwin
  x86_64-linux

DEPENDENCIES
  bootsnap
  chartkick
  data_migrate
  debug
  devise
  dotenv-rails
  factory_bot_rails
  fakeredis
  ffaker
  foreman
  geocoder
  importmap-rails
  oj
  pg
  pry-byebug
  pry-rails
  puma
  pundit
  rails
  redis
  rspec-rails
  rswag-api
  rswag-specs
  rswag-ui
  rubocop-rails
  shoulda-matchers
  shrine (~> 3.6)
  sidekiq
  sidekiq-cron
  simplecov
  sprockets-rails
  stimulus-rails
  super_diff
  tailwindcss-rails
  turbo-rails
  tzinfo-data
  webmock
  will_paginate (~> 4.0)

RUBY VERSION
   ruby 3.2.3p157

BUNDLED WITH
   2.5.9<|MERGE_RESOLUTION|>--- conflicted
+++ resolved
@@ -382,13 +382,8 @@
     websocket-driver (0.7.6)
       websocket-extensions (>= 0.1.0)
     websocket-extensions (0.1.5)
-<<<<<<< HEAD
     will_paginate (4.0.1)
-    zeitwerk (2.6.14)
-=======
-    will_paginate (4.0.0)
     zeitwerk (2.6.15)
->>>>>>> 1abed5af
 
 PLATFORMS
   aarch64-linux
